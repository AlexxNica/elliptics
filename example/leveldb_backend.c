/*
 * 2012+ Copyright (c) Evgeniy Polyakov <zbr@ioremap.net>
 * All rights reserved.
 *
 * This program is free software; you can redistribute it and/or modify
 * it under the terms of the GNU General Public License as published by
 * the Free Software Foundation; either version 2 of the License, or
 * (at your option) any later version.
 *
 * This program is distributed in the hope that it will be useful,
 * but WITHOUT ANY WARRANTY; without even the implied warranty of
 * MERCHANTABILITY or FITNESS FOR A PARTICULAR PURPOSE.  See the
 * GNU General Public License for more details.
 */

#include <sys/types.h>
#include <sys/stat.h>
#include <sys/socket.h>
#include <sys/mman.h>
#include <sys/wait.h>

#include <errno.h>
#include <ctype.h>
#include <dirent.h>
#include <fcntl.h>
#include <pthread.h>
#include <stdio.h>
#include <stdlib.h>
#include <string.h>
#include <unistd.h>

#include "elliptics/packet.h"
#include "elliptics/interface.h"

#include "backends.h"
#include "common.h"

#include <leveldb/c.h>

/*
 * FIXME: __unused is used (pun intended) internally by (e)glibc
 */
#ifndef __unused
#define __unused	__attribute__ ((unused))
#endif

struct leveldb_backend
{
	int			sync;

	size_t			cache_size;
	size_t			write_buffer_size;
	size_t			block_size;
	int			block_restart_interval;
	int			max_open_files;
	int			compression;
	char			*path;
	char			*log;

	leveldb_env_t		*env;
	leveldb_cache_t		*cache;
	leveldb_options_t	*options;
	leveldb_readoptions_t	*roptions;
	leveldb_writeoptions_t	*woptions;
	leveldb_comparator_t	*cmp;

	leveldb_t		*db;
};

static int leveldb_backend_checksum(struct dnet_node *n, void *backend_priv, struct dnet_id *id, void *csum, int *csize)
{
	struct leveldb_backend *b = backend_priv;
	char *data = NULL;
	size_t data_size;
	int err = -EINVAL;
	char *error_string = NULL;

	data = leveldb_get(b->db, b->roptions, (const char *)id->id, DNET_ID_SIZE, &data_size, &error_string);
	if (error_string || !data) {
		if (!data)
			err = -ENOENT;
		goto err_out_exit;
	}

	err = dnet_checksum_data(n, data, data_size, csum, *csize);
	if (err)
		goto err_out_free;

err_out_free:
	free(data);
err_out_exit:
	free(error_string);
	return err;
}

static int leveldb_backend_lookup(struct leveldb_backend *s, void *state, struct dnet_cmd *cmd)
{
	char *data = NULL;
	size_t data_size;
	int err = -EINVAL;
	char *error_string = NULL;

	data = leveldb_get(s->db, s->roptions, (const char *)cmd->id.id, DNET_ID_SIZE, &data_size, &error_string);
	if (error_string || !data) {
		if (!data)
			err = -ENOENT;
		goto err_out_exit;
	}

	err = dnet_send_file_info_without_fd(state, cmd, 0, data_size);
	if (err < 0)
		goto err_out_free;

err_out_free:
	free(data);
err_out_exit:
	free(error_string);
	return err;
}

static int leveldb_backend_write(struct leveldb_backend *s, void *state, struct dnet_cmd *cmd, void *data)
{
	struct dnet_ext_list elist;
	int err = -EINVAL;
	char *error_string = NULL;
	struct dnet_io_attr *io = data;
	void *read_data = NULL;

	dnet_ext_list_init(&elist);

	dnet_convert_io_attr(io);

	data += sizeof(struct dnet_io_attr);

	/* Combine data with empty extension list header */
	err = dnet_ext_list_combine(&data, &io->size, &elist);
	if (err != 0)
		goto err_out_exit;

	/*
	 * key should be locked by elliptics here, so it is safe to run read-modify-write cycle
	 * if one performs write without lock we do not really care that one write may overwrite another one
	 */

	if (io->offset || (io->flags & DNET_IO_FLAGS_APPEND)) {
		size_t data_size;
		size_t offset = io->offset;

		read_data = leveldb_get(s->db, s->roptions, (const char *)io->id, DNET_ID_SIZE, &data_size, &error_string);
		if (error_string || !read_data) {
			free(error_string);
			error_string = NULL;
			goto plain_write;
		}

		if (io->flags & DNET_IO_FLAGS_APPEND) {
			io->offset = 0;
			offset = data_size;
		}

		/*
		 * XXX: Account for extended header
		 */

		if (io->offset > data_size) {
			err = -ERANGE;
			goto err_out_exit;
		}

		if (offset + io->size > data_size) {
			read_data = realloc(read_data, data_size + io->size);
			if (!read_data) {
				err = -ENOMEM;
				goto err_out_exit;
			}
		}

		memcpy(read_data + offset, data, io->size);

		data = read_data;
		if (offset + io->size > data_size)
			io->size = offset + io->size;
		else
			io->size = data_size;
	}

plain_write:
	leveldb_put(s->db, s->woptions, (const char *)cmd->id.id, DNET_ID_SIZE, data, io->size, &error_string);
	if (error_string)
		goto err_out_free;

	err = dnet_send_file_info_without_fd(state, cmd, 0, io->size);
	if (err < 0)
		goto err_out_free;

	dnet_backend_log(DNET_LOG_NOTICE, "%s: leveldb: : WRITE: Ok: offset: %llu, size: %llu, ioflags: %x.\n",
			dnet_dump_id(&cmd->id), (unsigned long long)io->offset, (unsigned long long)io->size, io->flags);

err_out_free:
	free(data);
err_out_exit:
<<<<<<< HEAD
	dnet_ext_list_destroy(&elist);
	pthread_mutex_unlock(&s->append_lock);

=======
>>>>>>> 96d73878
	if (err < 0)
		dnet_backend_log(DNET_LOG_ERROR, "%s: leveldb: : WRITE: error: %s: %d.\n",
			dnet_dump_id(&cmd->id), error_string, err);
	free(read_data);
	free(error_string);
	return err;
}

static int leveldb_backend_read(struct leveldb_backend *s, void *state, struct dnet_cmd *cmd, void *iodata, int last)
{
	struct dnet_io_attr *io = iodata;
	struct dnet_ext_list elist;
	char *data;
	size_t data_size;
	int err = -EINVAL;
	char *error_string = NULL;

	dnet_ext_list_init(&elist);

	dnet_convert_io_attr(io);
	if (io->size || io->offset) {
		err = -ERANGE;
		goto err_out_exit;
	}

	data = leveldb_get(s->db, s->roptions, (const char *)io->id, DNET_ID_SIZE, &data_size, &error_string);
	if (error_string || !data) {
		if (!data)
			err = -ENOENT;
		goto err_out_exit;
	}

	/* Extract original data and extension list from &data */
	err = dnet_ext_list_extract((void *)&data, (uint64_t *)&data_size,
			&elist, DNET_EXT_FREE_ON_DESTROY);
	if (err != 0)
		goto err_out_exit;
	dnet_ext_list_to_io(&elist, io);

	io->size = data_size;
	if (data_size && data && last)
		cmd->flags &= ~DNET_FLAGS_NEED_ACK;
	err = dnet_send_read_data(state, cmd, io, data, -1, io->offset, 0);
	if (err < 0)
		goto err_out_exit;

	dnet_backend_log(DNET_LOG_NOTICE, "%s: leveldb: : READ: Ok: size: %llu.\n",
			dnet_dump_id(&cmd->id), (unsigned long long)io->size);

err_out_exit:
	dnet_ext_list_destroy(&elist);
	if (err < 0)
		dnet_backend_log(DNET_LOG_ERROR, "%s: leveldb: READ: error: %s: %d\n",
			dnet_dump_id(&cmd->id), error_string, err);

	free(error_string);
	return err;
}

static int leveldb_backend_remove(struct leveldb_backend *s, void *state __unused, struct dnet_cmd *cmd, void *data __unused)
{
	char *error_string = NULL;

	leveldb_delete(s->db, s->woptions, (const char *)cmd->id.id, DNET_ID_SIZE, &error_string);
	if (error_string) {
		dnet_backend_log(DNET_LOG_ERROR, "%s: leveldb: REMOVE: error: %s\n",
				dnet_dump_id(&cmd->id), error_string);
		free(error_string);
		return -ENOENT;
	}

	return 0;
}

static int leveldb_backend_bulk_read(struct leveldb_backend *s, void *state, struct dnet_cmd *cmd, void *data)
{
	int err = -ENOENT, ret;
	struct dnet_io_attr *io = data;
	struct dnet_io_attr *ios = io+1;
	uint64_t count = 0;
	uint64_t i;

	dnet_convert_io_attr(io);
	count = io->size / sizeof(struct dnet_io_attr);

	for (i = 0; i < count; i++) {
		ret = leveldb_backend_read(s, state, cmd, &ios[i], i + 1 == count);
		if (!ret)
			err = 0;
		else if (err == -ENOENT)
			err = ret;
	}

	return err;
}

static int leveldb_backend_range_read(struct leveldb_backend *s, void *state, struct dnet_cmd *cmd, void *data)
{
	int err = -ENOENT;
	char * error_string = NULL;
	struct dnet_io_attr *io = data;
	struct dnet_io_attr dst_io;
	unsigned i = 0, j = 0;
	dnet_convert_io_attr(io);

	leveldb_iterator_t * it = leveldb_create_iterator(s->db, s->roptions);
	if (!it) {
		return err;
	}

	for (leveldb_iter_seek(it, (const char*)io->id, DNET_ID_SIZE);
	     leveldb_iter_valid(it) && j < io->num; leveldb_iter_next(it), i++)
	{
		size_t size;
		struct dnet_ext_list elist;
		const char * key = leveldb_iter_key(it, &size);
		const char * val = 0;
		if (memcmp(io->parent, key, DNET_ID_SIZE) < 0) {
			break;
		}
		if (i < io->start) {
			continue;
		}
		++j;

		dnet_ext_list_init(&elist);

		err = 0;
		switch (cmd->cmd) {
			case DNET_CMD_READ_RANGE:
				val = leveldb_iter_value(it, &size);

				/* Extensions */
				err = dnet_ext_list_extract((void *)&val, (uint64_t *)&size,
						&elist, DNET_EXT_DONT_FREE_ON_DESTROY);
				if (err != 0)
					break;

				memset(&dst_io, 0, sizeof(dst_io));
				dst_io.flags  = 0;
				dst_io.size   = size;
				dst_io.offset = 0;
				dnet_ext_list_to_io(&elist, &dst_io);
				memcpy(dst_io.id, key, DNET_ID_SIZE);
				memcpy(dst_io.parent, io->parent, DNET_ID_SIZE);
				err = dnet_send_read_data(state, cmd, &dst_io, (char*)val, -1, 0, 0);
				break;
			case DNET_CMD_DEL_RANGE:
				leveldb_delete(s->db, s->woptions, key, size, &error_string);
				if (error_string) {
					dnet_backend_log(DNET_LOG_ERROR, "%s: LEVELDB: REMOVE: error: %s",
					                 dnet_dump_id_str((const unsigned char*)key), error_string);
					err = -ENOENT;
					free(error_string);
				}
				break;
		}

		dnet_ext_list_destroy(&elist);
		if (err) {
			j = 0;
			break;
		}
	}

	if (j) {
		struct dnet_io_attr r;

		memcpy(&r, io, sizeof(struct dnet_io_attr));
		r.num    = j - io->start;
		r.offset = r.size = 0;

		err = dnet_send_read_data(state, cmd, &r, NULL, -1, 0, 0);
	}

	leveldb_iter_destroy(it);

	return err;
}

static int leveldb_backend_command_handler(void *state, void *priv, struct dnet_cmd *cmd, void *data)
{
	int err;
	struct leveldb_backend *s = priv;

	switch (cmd->cmd) {
		case DNET_CMD_LOOKUP:
			err = leveldb_backend_lookup(s, state, cmd);
			break;
		case DNET_CMD_WRITE:
			err = leveldb_backend_write(s, state, cmd, data);
			break;
		case DNET_CMD_READ:
			err = leveldb_backend_read(s, state, cmd, data, 1);
			break;
		case DNET_CMD_STAT:
			err = backend_stat(state, s->path, cmd);
			break;
		case DNET_CMD_DEL:
			err = leveldb_backend_remove(s, state, cmd, data);
			break;
		case DNET_CMD_DEL_RANGE:
		case DNET_CMD_READ_RANGE:
			err = leveldb_backend_range_read(s, state, cmd, data);
			break;
		case DNET_CMD_BULK_READ:
			err = leveldb_backend_bulk_read(s, state, cmd, data);
			break;
		default:
			err = -ENOTSUP;
			break;
	}

	return err;
}

static int dnet_leveldb_set_cache_size(struct dnet_config_backend *b, char *key __unused, char *value)
{
	struct leveldb_backend *s = b->data;

	s->cache_size = atol(value);
	return 0;
}

static int dnet_leveldb_set_write_buffer_size(struct dnet_config_backend *b, char *key __unused, char *value)
{
	struct leveldb_backend *s = b->data;

	s->write_buffer_size = atol(value);
	return 0;
}

static int dnet_leveldb_set_block_size(struct dnet_config_backend *b, char *key __unused, char *value)
{
	struct leveldb_backend *s = b->data;

	s->block_size = atol(value);
	return 0;
}

static int dnet_leveldb_set_block_restart_interval(struct dnet_config_backend *b, char *key __unused, char *value)
{
	struct leveldb_backend *s = b->data;

	s->block_restart_interval = atoi(value);
	return 0;
}

static int dnet_leveldb_set_max_open_files(struct dnet_config_backend *b, char *key __unused, char *value)
{
	struct leveldb_backend *s = b->data;

	s->max_open_files = atoi(value);
	return 0;
}

static int dnet_leveldb_set_sync(struct dnet_config_backend *b, char *key __unused, char *value)
{
	struct leveldb_backend *s = b->data;

	s->sync = atoi(value);
	return 0;
}

static int dnet_leveldb_set_compression(struct dnet_config_backend *b, char *key __unused, char *value)
{
	struct leveldb_backend *s = b->data;

	if (!strcmp(value, "snappy"))
		s->compression = leveldb_snappy_compression;

	return 0;
}

static int dnet_leveldb_set_log(struct dnet_config_backend *b, char *key __unused, char *value)
{
	struct leveldb_backend *s = b->data;
	char *tmp;

	tmp = strdup(value);
	if (!tmp)
		return -ENOMEM;

	if (s->log)
		free(s->log);
	s->log = tmp;
	return 0;
}

static int dnet_leveldb_set_root(struct dnet_config_backend *b, char *key __unused, char *root)
{
	struct leveldb_backend *s = b->data;
	int err;

	err = backend_storage_size(b, root);
	if (err)
		goto err_out_exit;

	s->path = strdup(root);
	if (!s->path) {
		err = -ENOMEM;
		goto err_out_exit;
	}

	return 0;

err_out_exit:
	return err;
}

int leveldb_backend_storage_stat(void *priv, struct dnet_stat *st)
{
	int err;
	struct leveldb_backend *s = priv;

	memset(st, 0, sizeof(struct dnet_stat));

	err = backend_stat_low_level(s->path ? s->path : ".", st);
	if (err)
		return err;

	return 0;
}

static void dnet_leveldb_db_cleanup(struct leveldb_backend *s __unused)
{
}

static int dnet_leveldb_db_init(struct leveldb_backend *s __unused, struct dnet_config *c __unused, const char *path __unused)
{
	return 0;
}

static void leveldb_backend_cleanup(void *priv)
{
	struct leveldb_backend *s = priv;

	leveldb_close(s->db);
	leveldb_writeoptions_destroy(s->woptions);
	leveldb_readoptions_destroy(s->roptions);
	leveldb_cache_destroy(s->cache);
	leveldb_options_destroy(s->options);
	//leveldb_comparator_destroy(s->cmp);
	leveldb_env_destroy(s->env);

	dnet_leveldb_db_cleanup(s);

	free(s->path);
}

static ssize_t dnet_leveldb_db_read(void *priv __unused, struct dnet_raw_id *id __unused, void **datap __unused)
{
	return -ENOTSUP;
}

static int dnet_leveldb_db_write(void *priv __unused, struct dnet_raw_id *id __unused, void *data __unused, size_t size __unused)
{
	char tmp[24];
	dnet_backend_log(DNET_LOG_ERROR, "%s: metadata operation is not supported, it will be removed soon. \n"
			"Please add flags = 16 to your server config, this will disable metadata updates\n",
			dnet_dump_id_len_raw(id->id, sizeof(tmp), tmp));
	return -ENOTSUP;
}

static int dnet_leveldb_db_remove(void *priv __unused, struct dnet_raw_id *id __unused, int real_del __unused)
{
	return -ENOTSUP;
}

static int dnet_leveldb_db_iterate(struct dnet_iterate_ctl *ctl __unused)
{
	return -ENOTSUP;
}

static int dnet_leveldb_iterator(struct dnet_iterator_ctl *ictl)
{
	struct leveldb_backend *s = ictl->iterate_private;
	leveldb_iterator_t * it;
	size_t ksize, vsize;
	struct dnet_ext_list elist;
	char *key, *val;
	int err = 0;

	it = leveldb_create_iterator(s->db, s->roptions);
	if (!it) {
		err = -EIO;
		goto err;
	}

	for (leveldb_iter_seek_to_first(it); leveldb_iter_valid(it); leveldb_iter_next(it)) {
		key = (char *)leveldb_iter_key(it, &ksize);
		val = (char *)leveldb_iter_value(it, &vsize);

		/* Extract extensions */
		dnet_ext_list_init(&elist);
		err = dnet_ext_list_extract((void *)&val, (uint64_t *)&vsize,
				&elist, DNET_EXT_DONT_FREE_ON_DESTROY);
		if (err != 0)
			goto err_destroy;

		/* Set val to NULL in case it's not requested */
		if (!(ictl->flags & DNET_IFLAGS_DATA)) {
			val = NULL;
			vsize = 0;
		}

		err = ictl->callback(ictl->callback_private, key, ksize, val, vsize, &elist);
		if (err != 0) {
			dnet_backend_log(DNET_LOG_DEBUG, "leveldb: ictl->callback: FAILED: %d", err);
			dnet_ext_list_destroy(&elist);
			goto err_destroy;
		}
		dnet_ext_list_destroy(&elist);
	}

err_destroy:
	leveldb_iter_destroy(it);
err:
	return err;
}

static long long dnet_leveldb_total_elements(void *priv)
{
	struct leveldb_backend *s = priv;
	char *prop;
	char propname[256];
	int level = 0;
	long long count = 0;

	do {
		snprintf(propname, sizeof(propname), "leveldb.num-files-at-level%d", level);
		prop = leveldb_property_value(s->db, propname);
		if (prop) {
			dnet_backend_log(DNET_LOG_DEBUG, "leveldb: properties: %s -> %s\n", propname, prop);
			count += atoi(prop);
		}
		level++;
	} while (prop);

	dnet_backend_log(DNET_LOG_DEBUG, "leveldb: count: %lld\n", count);

	return count;
}

static int dnet_leveldb_config_init(struct dnet_config_backend *b, struct dnet_config *c)
{
	struct leveldb_backend *s = b->data;
	int err;
	char *error_string = NULL;
	char *hpath;
	int hlen;

	err = -EINVAL;
	if (!s->path) {
		dnet_backend_log(DNET_LOG_ERROR, "leveldb: you must provide root path\n");
		goto err_out_exit;
	}

	if (!s->cache_size)
		s->cache_size = 1024 * 1024;

	hlen = strlen(s->path) + 128; /* 128 is for /history suffix */
	hpath = alloca(hlen);
	if (!hpath) {
		err = -ENOMEM;
		goto err_out_exit;
	}

	c->cb = &b->cb;

	b->cb.command_private = s;

	b->cb.command_handler = leveldb_backend_command_handler;

	c->storage_size = b->storage_size;
	c->storage_free = b->storage_free;

	b->cb.storage_stat = leveldb_backend_storage_stat;
	b->cb.backend_cleanup = leveldb_backend_cleanup;
	b->cb.checksum = leveldb_backend_checksum;

	b->cb.meta_read = dnet_leveldb_db_read;
	b->cb.meta_write = dnet_leveldb_db_write;
	b->cb.meta_remove = dnet_leveldb_db_remove;
	b->cb.meta_total_elements = dnet_leveldb_total_elements;
	b->cb.meta_iterate = dnet_leveldb_db_iterate;
	b->cb.iterator = dnet_leveldb_iterator;

	snprintf(hpath, hlen, "%s/history", s->path);
	mkdir(hpath, 0755);
	err = dnet_leveldb_db_init(s, c, hpath);
	if (err) {
		dnet_backend_log(DNET_LOG_ERROR, "leveldb: could not initialize history database: %d\n", err);
		goto err_out_exit;
	}

	err = -ENOMEM;

	//s->cmp = leveldb_comparator_create(NULL, CmpDestroy, CmpCompare, CmpName);
	s->env = leveldb_create_default_env();
	if (!s->env) {
		dnet_backend_log(DNET_LOG_ERROR, "leveldb: could not create environment\n");
		goto err_out_cleanup;
	}

	s->options = leveldb_options_create();
	if (!s->options) {
		dnet_backend_log(DNET_LOG_ERROR, "leveldb: could not create options\n");
		goto err_out_env_cleanup;
	}

	s->cache = leveldb_cache_create_lru(s->cache_size);
	if (!s->cache) {
		dnet_backend_log(DNET_LOG_ERROR, "leveldb: could not create cache, size: %zd\n", s->cache_size);
		goto err_out_options_cleanup;
	}
	//leveldb_options_set_comparator(s->options, s->cmp);
	leveldb_options_set_create_if_missing(s->options, 1);
	leveldb_options_set_cache(s->options, s->cache);
	leveldb_options_set_env(s->options, s->env);
	leveldb_options_set_info_log(s->options, NULL);
	leveldb_options_set_write_buffer_size(s->options, s->write_buffer_size);
	leveldb_options_set_paranoid_checks(s->options, 1);
	leveldb_options_set_max_open_files(s->options, s->max_open_files);
	leveldb_options_set_block_size(s->options, s->block_size);
	leveldb_options_set_block_restart_interval(s->options, s->block_restart_interval);
	leveldb_options_set_compression(s->options, leveldb_no_compression);

	s->roptions = leveldb_readoptions_create();
	if (!s->roptions) {
		dnet_backend_log(DNET_LOG_ERROR, "leveldb: could not create read options\n");
		goto err_out_cache_cleanup;
	}

	leveldb_readoptions_set_verify_checksums(s->roptions, 1);
	leveldb_readoptions_set_fill_cache(s->roptions, 1);

	s->woptions = leveldb_writeoptions_create();
	if (!s->woptions) {
		dnet_backend_log(DNET_LOG_ERROR, "leveldb: could not create write options\n");
		goto err_out_read_options_cleanup;
	}

	leveldb_writeoptions_set_sync(s->woptions, s->sync);

	s->db = leveldb_open(s->options, s->path, &error_string);
	if (!s->db || error_string) {
		dnet_backend_log(DNET_LOG_ERROR, "leveldb: failed to open leveldb: %s\n", error_string);
		goto err_out_write_options_cleanup;
	}

	return 0;

	leveldb_close(s->db);
err_out_write_options_cleanup:
	free(error_string);
	leveldb_writeoptions_destroy(s->woptions);
err_out_read_options_cleanup:
	leveldb_readoptions_destroy(s->roptions);
err_out_cache_cleanup:
	leveldb_cache_destroy(s->cache);
err_out_options_cleanup:
	leveldb_options_destroy(s->options);
	//leveldb_comparator_destroy(s->cmp);
err_out_env_cleanup:
	leveldb_env_destroy(s->env);
err_out_cleanup:
	dnet_leveldb_db_cleanup(s);
err_out_exit:
	return err;
}

static void dnet_leveldb_config_cleanup(struct dnet_config_backend *b)
{
	struct leveldb_backend *s = b->data;

	leveldb_backend_cleanup(s);
}

static struct dnet_config_entry dnet_cfg_entries_leveldb[] = {
	{"log", dnet_leveldb_set_log},
	{"sync", dnet_leveldb_set_sync},
	{"root", dnet_leveldb_set_root},
	{"cache_size", dnet_leveldb_set_cache_size},
	{"write_buffer_size", dnet_leveldb_set_write_buffer_size},
	{"block_size", dnet_leveldb_set_block_size},
	{"block_restart_interval", dnet_leveldb_set_block_restart_interval},
	{"max_open_files", dnet_leveldb_set_max_open_files},
	{"compression", dnet_leveldb_set_compression},
//	{"", dnet_leveldb_set_},
};

static struct dnet_config_backend dnet_leveldb_backend = {
	.name			= "leveldb",
	.ent			= dnet_cfg_entries_leveldb,
	.num			= ARRAY_SIZE(dnet_cfg_entries_leveldb),
	.size			= sizeof(struct leveldb_backend),
	.init			= dnet_leveldb_config_init,
	.cleanup		= dnet_leveldb_config_cleanup,
};

int dnet_leveldb_backend_init(void)
{
	return dnet_backend_register(&dnet_leveldb_backend);
}

void dnet_leveldb_backend_exit(void)
{
	/* cleanup routing will be called explicitly through backend->cleanup() callback */
}<|MERGE_RESOLUTION|>--- conflicted
+++ resolved
@@ -199,12 +199,8 @@
 err_out_free:
 	free(data);
 err_out_exit:
-<<<<<<< HEAD
 	dnet_ext_list_destroy(&elist);
-	pthread_mutex_unlock(&s->append_lock);
-
-=======
->>>>>>> 96d73878
+
 	if (err < 0)
 		dnet_backend_log(DNET_LOG_ERROR, "%s: leveldb: : WRITE: error: %s: %d.\n",
 			dnet_dump_id(&cmd->id), error_string, err);
