--- conflicted
+++ resolved
@@ -151,11 +151,8 @@
 			auto &raw = it->data()->data();
 			size_t page_number = it->cache_page_number();
 			size_t new_page_number = page_number;
-<<<<<<< HEAD
 			size_t new_size = it->size() + io->size;
-=======
 			timer.remove_from_page = timer.restart();
->>>>>>> d89935c1
 
 			// Moving item to hotter page
 			if (!new_page) {
@@ -170,12 +167,8 @@
 			raw.insert(raw.end(), data, data + io->size);
 			m_cache_stats.size_of_objects += it->size();
 
-<<<<<<< HEAD
 			insert_data_into_page(id, new_page_number, &*it);
-=======
-			move_data_between_pages(id, page_number, new_page_number, &*it);
 			timer.add_to_page = timer.restart();
->>>>>>> d89935c1
 
 			it->set_timestamp(io->timestamp);
 			it->set_user_flags(io->user_flags);
@@ -210,11 +203,8 @@
 		if (!cache_only && io->offset != 0) {
 			int err = 0;
 			it = populate_from_disk(guard, id, remove_from_disk, &err);
-<<<<<<< HEAD
 			m_cache_stats.total_write_populate_from_disk_time += timer.restart<std::chrono::microseconds>();
-=======
 			timer.populate = timer.restart();
->>>>>>> d89935c1
 			new_page = true;
 
 			if (err != 0 && err != -ENOENT)
@@ -248,13 +238,9 @@
 		timer.cas = timer.restart();
 	}
 
-<<<<<<< HEAD
 	dnet_log(m_node, DNET_LOG_DEBUG, "%s: CACHE: CAS checked: %lld ms\n", dnet_dump_id_str(id), timer.restart());
 
 	size_t new_data_size = 0;
-=======
-	size_t new_size = 0;
->>>>>>> d89935c1
 
 	if (append) {
 		new_data_size = raw.size() + size;
@@ -283,27 +269,15 @@
 	} else {
 		raw.data().resize(new_data_size);
 		memcpy(raw.data().data() + io->offset, data, size);
-<<<<<<< HEAD
-=======
-		m_cache_stats.size_of_objects += it->size();
 	}
 	timer.modify = timer.restart();
-
-	if (!new_page) {
-		new_page_number = get_next_page_number(page_number);
->>>>>>> d89935c1
-	}
 	m_cache_stats.size_of_objects += it->size();
 
 	it->set_remove_from_cache(false);
-<<<<<<< HEAD
 	insert_data_into_page(id, new_page_number, &*it);
+	timer.add_to_page = timer.restart();
 
 	dnet_log(m_node, DNET_LOG_DEBUG, "%s: CACHE: data modified: %lld ms\n", dnet_dump_id_str(id), timer.restart());
-=======
-	move_data_between_pages(id, page_number, new_page_number, &*it);
-	timer.add_to_page = timer.restart();
->>>>>>> d89935c1
 
 	// Mark data as dirty one, so it will be synced to the disk
 
@@ -754,11 +728,8 @@
 
 void slru_cache_t::resize_page(const unsigned char *id, size_t page_number, size_t reserve) {
 	elliptics_timer timer;
-<<<<<<< HEAD
-=======
 	elliptics_timer total_timer;
 
->>>>>>> d89935c1
 	size_t removed_size = 0;
 	size_t &cache_size = m_cache_pages_sizes[page_number];
 	size_t &max_cache_size = m_cache_pages_max_sizes[page_number];
@@ -806,14 +777,11 @@
 			}
 		}
 	}
-<<<<<<< HEAD
 	m_cache_stats.total_resize_time += timer.elapsed<std::chrono::microseconds>();
-=======
 
 	auto total = total_timer.elapsed();
 	int level = total > 100 ? DNET_LOG_ERROR : DNET_LOG_DEBUG;
 	dnet_log(m_node, level, "%s: CACHE: resize, total: %lld ms\n", dnet_dump_id_str(id), total_timer.restart());
->>>>>>> d89935c1
 }
 
 void slru_cache_t::erase_element(data_t *obj) {
