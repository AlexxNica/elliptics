/*
 * 2012+ Copyright (c) Evgeniy Polyakov <zbr@ioremap.net>
 * All rights reserved.
 *
 * This program is free software; you can redistribute it and/or modify
 * it under the terms of the GNU General Public License as published by
 * the Free Software Foundation; either version 2 of the License, or
 * (at your option) any later version.
 *
 * This program is distributed in the hope that it will be useful,
 * but WITHOUT ANY WARRANTY; without even the implied warranty of
 * MERCHANTABILITY or FITNESS FOR A PARTICULAR PURPOSE.  See the
 * GNU General Public License for more details.
 */

#include <iostream>
#include <deque>
#include <vector>
#include <deque>
#include <mutex>
#include <thread>

#include <boost/unordered_map.hpp>
#include <boost/intrusive/list.hpp>
#include <boost/intrusive/set.hpp>

#include "../library/elliptics.h"
#include "../indexes/local_session.h"

#include "elliptics/packet.h"
#include "elliptics/interface.h"

namespace ioremap { namespace cache {

class raw_data_t {
	public:
		raw_data_t(const char *data, size_t size) {
			m_data.reserve(size);
			m_data.insert(m_data.begin(), data, data + size);
		}

		std::vector<char> &data(void) {
			return m_data;
		}

		size_t size(void) {
			return m_data.size();
		}

	private:
		std::vector<char> m_data;
};

struct data_lru_tag_t;
typedef boost::intrusive::list_base_hook<boost::intrusive::tag<data_lru_tag_t>,
					 boost::intrusive::link_mode<boost::intrusive::safe_link>
					> lru_list_base_hook_t;
struct data_set_tag_t;
typedef boost::intrusive::set_base_hook<boost::intrusive::tag<data_set_tag_t>,
					 boost::intrusive::link_mode<boost::intrusive::safe_link>
					> set_base_hook_t;

struct time_set_tag_t;
typedef boost::intrusive::set_base_hook<boost::intrusive::tag<time_set_tag_t>,
					 boost::intrusive::link_mode<boost::intrusive::safe_link>
					> time_set_base_hook_t;

struct sync_set_tag_t;
typedef boost::intrusive::set_base_hook<boost::intrusive::tag<sync_set_tag_t>,
					 boost::intrusive::link_mode<boost::intrusive::safe_link>
					> sync_set_base_hook_t;

class data_t : public lru_list_base_hook_t, public set_base_hook_t, public time_set_base_hook_t, public sync_set_base_hook_t {
	public:
<<<<<<< HEAD
		data_t(const unsigned char *id)
		{
=======
		data_t(const unsigned char *id) {
>>>>>>> dbad4f0f
			memcpy(m_id.id, id, DNET_ID_SIZE);
		}

		data_t(const unsigned char *id, size_t lifetime, const char *data, size_t size, bool remove_from_disk) :
			m_lifetime(0), m_synctime(0), m_user_flags(0),
<<<<<<< HEAD
			m_remove_from_disk(remove_from_disk), m_remove_from_cache(false), m_only_append(false)
			{
=======
			m_remove_from_disk(remove_from_disk), m_remove_from_cache(false), m_only_append(false) {
>>>>>>> dbad4f0f
			memcpy(m_id.id, id, DNET_ID_SIZE);
			dnet_empty_time(&m_timestamp);

			if (lifetime)
				m_lifetime = lifetime + time(NULL);

			m_data.reset(new raw_data_t(data, size));
		}

		data_t(const data_t &other) = delete;
		data_t &operator =(const data_t &other) = delete;

		~data_t() {
		}

		const struct dnet_raw_id &id(void) const {
			return m_id;
		}

		std::shared_ptr<raw_data_t> data(void) const {
			return m_data;
		}

		size_t lifetime(void) const {
			return m_lifetime;
		}

		void set_lifetime(size_t lifetime) {
			m_lifetime = lifetime;
		}

		size_t synctime() const {
			return m_synctime;
		}

		void set_synctime(size_t synctime) {
			m_synctime = synctime;
		}

		void clear_synctime() {
			m_synctime = 0;
		}

		const dnet_time &timestamp() const {
			return m_timestamp;
		}

		void set_timestamp(const dnet_time &timestamp) {
			m_timestamp = timestamp;
		}

		uint64_t user_flags() const {
			return m_user_flags;
		}

		void set_user_flags(uint64_t user_flags) {
			m_user_flags = user_flags;
		}

		bool remove_from_disk() const {
			return m_remove_from_disk;
		}

		bool remove_from_cache() const {
			return m_remove_from_cache;
		}

		void set_remove_from_cache(bool remove_from_cache) {
			m_remove_from_cache = remove_from_cache;
		}

		bool only_append() const {
			return m_only_append;
		}

		void set_only_append(bool only_append) {
			m_only_append = only_append;
		}

		size_t size(void) const {
			return m_data->size();
		}

		friend bool operator< (const data_t &a, const data_t &b) {
			return dnet_id_cmp_str(a.id().id, b.id().id) < 0;
		}

		friend bool operator> (const data_t &a, const data_t &b) {
			return dnet_id_cmp_str(a.id().id, b.id().id) > 0;
		}

		friend bool operator== (const data_t &a, const data_t &b) {
			return dnet_id_cmp_str(a.id().id, b.id().id) == 0;
		}

	private:
		size_t m_lifetime;
		size_t m_synctime;
		dnet_time m_timestamp;
		uint64_t m_user_flags;
		bool m_remove_from_disk;
		bool m_remove_from_cache;
		bool m_only_append;
		struct dnet_raw_id m_id;
		std::shared_ptr<raw_data_t> m_data;
};

typedef boost::intrusive::list<data_t, boost::intrusive::base_hook<lru_list_base_hook_t> > lru_list_t;
typedef boost::intrusive::set<data_t, boost::intrusive::base_hook<set_base_hook_t>,
					  boost::intrusive::compare<std::less<data_t> >
			     > iset_t;

struct lifetime_less {
	bool operator() (const data_t &x, const data_t &y) const {
		return x.lifetime() < y.lifetime()
			|| (x.lifetime() == y.lifetime() && ((&x) < (&y)));
	}
};

typedef boost::intrusive::set<data_t, boost::intrusive::base_hook<time_set_base_hook_t>,
					  boost::intrusive::compare<lifetime_less>
			     > life_set_t;

struct synctime_less {
	bool operator() (const data_t &x, const data_t &y) const {
		return x.synctime() < y.synctime()
			|| (x.synctime() == y.synctime() && ((&x) < (&y)));
	}
};

typedef boost::intrusive::set<data_t, boost::intrusive::base_hook<sync_set_base_hook_t>,
					  boost::intrusive::compare<synctime_less>
			     > sync_set_t;

class cache_t {
	public:
		cache_t(struct dnet_node *n, size_t max_size) :
		m_need_exit(false),
		m_node(n),
		m_cache_size(0),
		m_max_cache_size(max_size) {
			m_lifecheck = std::thread(std::bind(&cache_t::life_check, this));
		}

		~cache_t() {
			stop();
			m_lifecheck.join();

			m_max_cache_size = 0; //sets max_size to 0 for erasing lru set
			resize(0);

			std::lock_guard<std::mutex> guard(m_lock);

			while(!m_syncset.empty()) { //removes datas from syncset
				erase_element(&*m_syncset.begin());
			}

			while(!m_lifeset.empty()) { //removes datas from lifeset
				erase_element(&*m_lifeset.begin());
			}
		}

		void stop() {
			m_need_exit = true;
		}

		int write(const unsigned char *id, dnet_net_state *st, dnet_cmd *cmd, dnet_io_attr *io, const char *data) {
			const size_t lifetime = io->start;
			const size_t size = io->size;
			const bool remove_from_disk = (io->flags & DNET_IO_FLAGS_CACHE_REMOVE_FROM_DISK);
			const bool cache = (io->flags & DNET_IO_FLAGS_CACHE);
			const bool cache_only = (io->flags & DNET_IO_FLAGS_CACHE_ONLY);
			const bool append = (io->flags & DNET_IO_FLAGS_APPEND);

			dnet_log(m_node, DNET_LOG_DEBUG, "%s: CACHE: before guard\n", dnet_dump_id_str(id));
			std::unique_lock<std::mutex> guard(m_lock);
			dnet_log(m_node, DNET_LOG_DEBUG, "%s: CACHE: after guard\n", dnet_dump_id_str(id));

			iset_t::iterator it = m_set.find(id);

			if (it == m_set.end() && !cache) {
				dnet_log(m_node, DNET_LOG_DEBUG, "%s: CACHE: not a cache call\n", dnet_dump_id_str(id));
				return -ENOTSUP;
			}

			// Optimization for append-only commands
			if (!cache_only) {
				if (append && (it == m_set.end() || it->only_append())) {
					if (it == m_set.end()) {
						it = create_data(id, 0, 0, false);
						it->set_only_append(true);
						it->set_synctime(time(NULL) + m_node->cache_sync_timeout);
						m_syncset.insert(*it);
					}

					auto &raw = it->data()->data();

					m_cache_size -= raw.size();
					m_lru.erase(m_lru.iterator_to(*it));

					const size_t new_size = raw.size() + io->size;

					if (m_cache_size + new_size > m_max_cache_size) {
						dnet_log(m_node, DNET_LOG_DEBUG, "%s: CACHE: resize called\n", dnet_dump_id_str(id));
						resize(new_size * 2);
						dnet_log(m_node, DNET_LOG_DEBUG, "%s: CACHE: resize finished\n", dnet_dump_id_str(id));
					}

					m_lru.push_back(*it);
					m_cache_size += new_size;

					raw.insert(raw.end(), data, data + io->size);

					it->set_timestamp(io->timestamp);
					it->set_user_flags(io->user_flags);

					cmd->flags &= ~DNET_FLAGS_NEED_ACK;
					return dnet_send_file_info_ts_without_fd(st, cmd, data, io->size, &io->timestamp);
				} else if (it != m_set.end() && it->only_append()) {
					sync_after_append(guard, false, &*it);

					local_session sess(m_node);
					sess.set_ioflags(DNET_IO_FLAGS_NOCACHE | DNET_IO_FLAGS_APPEND);

					int err = m_node->cb->command_handler(st, m_node->cb->command_private, cmd, io);
					dnet_log(m_node, DNET_LOG_DEBUG, "%s: CACHE: second write result, err: %d", dnet_dump_id_str(id), err);

					it = populate_from_disk(guard, id, false, &err);

					dnet_log(m_node, DNET_LOG_DEBUG, "%s: CACHE: read result, err: %d", dnet_dump_id_str(id), err);
					cmd->flags &= ~DNET_FLAGS_NEED_ACK;
					return err;
				}
			}

			if (it == m_set.end()) {
				dnet_log(m_node, DNET_LOG_DEBUG, "%s: CACHE: not exist\n", dnet_dump_id_str(id));
				// If file not found and CACHE flag is not set - fallback to backend request
				if (!cache_only && io->offset != 0) {
					int err = 0;
					it = populate_from_disk(guard, id, remove_from_disk, &err);

					if (err != 0 && err != -ENOENT)
						return err;
				}

				// Create empty data for code simplifing
				if (it == m_set.end())
					it = create_data(id, 0, 0, remove_from_disk);
			} else {
				dnet_log(m_node, DNET_LOG_DEBUG, "%s: CACHE: exists\n", dnet_dump_id_str(id));
			}
			dnet_log(m_node, DNET_LOG_DEBUG, "%s: CACHE: data ensured\n", dnet_dump_id_str(id));

			raw_data_t &raw = *it->data();

			if (io->flags & DNET_IO_FLAGS_COMPARE_AND_SWAP) {
				// Data is already in memory, so it's free to use it
				// raw.size() is zero only if there is no such file on the server
				if (raw.size() != 0) {
					struct dnet_raw_id csum;
					dnet_transform_node(m_node, raw.data().data(), raw.size(), csum.id, sizeof(csum.id));

					if (memcmp(csum.id, io->parent, DNET_ID_SIZE)) {
						dnet_log(m_node, DNET_LOG_ERROR, "%s: cas: cache checksum mismatch\n", dnet_dump_id(&cmd->id));
						return -EBADFD;
					}
				}
			}

			dnet_log(m_node, DNET_LOG_DEBUG, "%s: CACHE: CAS checked\n", dnet_dump_id_str(id));

			size_t new_size = 0;

			if (append) {
				new_size = raw.size() + size;
			} else {
				new_size = io->offset + io->size;
			}

			// Recalc used space, free enough space for new data, move object to the end of the queue
			m_cache_size -= raw.size();
			m_lru.erase(m_lru.iterator_to(*it));

			if (m_cache_size + new_size > m_max_cache_size) {
				dnet_log(m_node, DNET_LOG_DEBUG, "%s: CACHE: resize called\n", dnet_dump_id_str(id));
				resize(new_size * 2);
				dnet_log(m_node, DNET_LOG_DEBUG, "%s: CACHE: resize finished\n", dnet_dump_id_str(id));
			}

			m_lru.push_back(*it);
			it->set_remove_from_cache(false);
			m_cache_size += new_size;

			if (append) {
				raw.data().insert(raw.data().end(), data, data + size);
			} else {
				raw.data().resize(new_size);
				memcpy(raw.data().data() + io->offset, data, size);
			}

			dnet_log(m_node, DNET_LOG_DEBUG, "%s: CACHE: data modified\n", dnet_dump_id_str(id));

			// Mark data as dirty one, so it will be synced to the disk
			if (!it->synctime() && !(io->flags & DNET_IO_FLAGS_CACHE_ONLY)) {
				it->set_synctime(time(NULL) + m_node->cache_sync_timeout);
				m_syncset.insert(*it);
			}

			if (it->lifetime())
				m_lifeset.erase(m_lifeset.iterator_to(*it));

			if (lifetime) {
				it->set_lifetime(lifetime + time(NULL));
				m_lifeset.insert(*it);
			}

			it->set_timestamp(io->timestamp);
			it->set_user_flags(io->user_flags);

			dnet_log(m_node, DNET_LOG_DEBUG, "%s: CACHE: finished write\n", dnet_dump_id_str(id));

			cmd->flags &= ~DNET_FLAGS_NEED_ACK;
			return dnet_send_file_info_ts_without_fd(st, cmd, raw.data().data() + io->offset, io->size, &io->timestamp);
		}

		std::shared_ptr<raw_data_t> read(const unsigned char *id, dnet_cmd *cmd, dnet_io_attr *io) {
			const bool cache = (io->flags & DNET_IO_FLAGS_CACHE);
			const bool cache_only = (io->flags & DNET_IO_FLAGS_CACHE_ONLY);
			(void) cmd;

			dnet_log(m_node, DNET_LOG_DEBUG, "%s: CACHE READ: before guard\n", dnet_dump_id_str(id));
			std::unique_lock<std::mutex> guard(m_lock);
			dnet_log(m_node, DNET_LOG_DEBUG, "%s: CACHE READ: after guard\n", dnet_dump_id_str(id));

			iset_t::iterator it = m_set.find(id);
			if (it != m_set.end() && it->only_append()) {
				sync_after_append(guard, true, &*it);
				dnet_log(m_node, DNET_LOG_DEBUG, "%s: CACHE READ: synced append-only data\n", dnet_dump_id_str(id));

				it = m_set.end();
			}

			if (it == m_set.end() && cache && !cache_only) {
				dnet_log(m_node, DNET_LOG_DEBUG, "%s: CACHE READ: not exist\n", dnet_dump_id_str(id));
				int err = 0;
				it = populate_from_disk(guard, id, false, &err);
			} else {
				dnet_log(m_node, DNET_LOG_DEBUG, "%s: CACHE READ: exists\n", dnet_dump_id_str(id));
			}

			dnet_log(m_node, DNET_LOG_DEBUG, "%s: CACHE READ: data ensured\n", dnet_dump_id_str(id));

			if (it != m_set.end()) {
				m_lru.erase(m_lru.iterator_to(*it));
				it->set_remove_from_cache(false);
				m_lru.push_back(*it);

				io->timestamp = it->timestamp();
				io->user_flags = it->user_flags();
				dnet_log(m_node, DNET_LOG_DEBUG, "%s: CACHE READ: returned\n", dnet_dump_id_str(id));
				return it->data();
			}

			return std::shared_ptr<raw_data_t>();
		}

		int remove(const unsigned char *id, dnet_io_attr *io) {
			const bool cache_only = (io->flags & DNET_IO_FLAGS_CACHE_ONLY);
			bool remove_from_disk = !cache_only;
			int err = -ENOENT;

			std::unique_lock<std::mutex> guard(m_lock);
			iset_t::iterator it = m_set.find(id);
			if (it != m_set.end()) {
				// If cache_only is not set the data also should be remove from the disk
				// If data is marked and cache_only is not set - data must be synced to the disk
				remove_from_disk |= it->remove_from_disk();
				if (it->synctime() && !cache_only) {
					m_syncset.erase(m_syncset.iterator_to(*it));
					it->clear_synctime();
				}
				erase_element(&(*it));
				err = 0;
			}

			guard.unlock();

			if (remove_from_disk) {
				struct dnet_id raw;
				memset(&raw, 0, sizeof(struct dnet_id));

				dnet_setup_id(&raw, 0, (unsigned char *)id);

				int local_err = dnet_remove_local(m_node, &raw);
				if (local_err != -ENOENT)
					err = local_err;
			}

			return err;
		}

		int lookup(const unsigned char *id, dnet_net_state *st, dnet_cmd *cmd) {
			int err = 0;

			std::unique_lock<std::mutex> guard(m_lock);
			iset_t::iterator it = m_set.find(id);
			if (it == m_set.end()) {
				return -ENOTSUP;
			}

			dnet_time timestamp = it->timestamp();

			guard.unlock();

			local_session sess(m_node);

			cmd->flags |= DNET_FLAGS_NOCACHE;

			ioremap::elliptics::data_pointer data = sess.lookup(*cmd, &err);

			cmd->flags &= ~DNET_FLAGS_NOCACHE;

			if (err) {
				cmd->flags &= ~DNET_FLAGS_NEED_ACK;
				return dnet_send_file_info_ts_without_fd(st, cmd, NULL, 0, &timestamp);
			}

			dnet_file_info *info = data.skip<dnet_addr>().data<dnet_file_info>();
			info->mtime = timestamp;

			cmd->flags &= (DNET_FLAGS_MORE | DNET_FLAGS_NEED_ACK);
			return dnet_send_reply(st, cmd, data.data(), data.size(), 0);
		}

	private:
		bool m_need_exit;
		struct dnet_node *m_node;
		size_t m_cache_size, m_max_cache_size;
		std::mutex m_lock;
		iset_t m_set;
		lru_list_t m_lru;
		life_set_t m_lifeset;
		sync_set_t m_syncset;
		std::thread m_lifecheck;

		cache_t(const cache_t &) = delete;

		iset_t::iterator create_data(const unsigned char *id, const char *data, size_t size, bool remove_from_disk) {
			if (m_cache_size + size > m_max_cache_size) {
				dnet_log(m_node, DNET_LOG_DEBUG, "%s: CACHE: resize called from create_data\n", dnet_dump_id_str(id));
				resize(size);
				dnet_log(m_node, DNET_LOG_DEBUG, "%s: CACHE: resize finished from create_data\n", dnet_dump_id_str(id));
			}

			data_t *raw = new data_t(id, 0, data, size, remove_from_disk);

			m_cache_size += size;

			m_lru.push_back(*raw);
			return m_set.insert(*raw).first;
		}

		iset_t::iterator populate_from_disk(std::unique_lock<std::mutex> &guard, const unsigned char *id, bool remove_from_disk, int *err) {
			if (guard.owns_lock()) {
				guard.unlock();
			}

			local_session sess(m_node);
			sess.set_ioflags(DNET_IO_FLAGS_NOCACHE);

			dnet_id raw_id;
			memset(&raw_id, 0, sizeof(raw_id));
			memcpy(raw_id.id, id, DNET_ID_SIZE);

			uint64_t user_flags = 0;
			dnet_time timestamp;
			dnet_empty_time(&timestamp);

			dnet_log(m_node, DNET_LOG_DEBUG, "%s: CACHE: populating from disk started\n", dnet_dump_id_str(id));

			ioremap::elliptics::data_pointer data = sess.read(raw_id, &user_flags, &timestamp, err);

			dnet_log(m_node, DNET_LOG_DEBUG, "%s: CACHE: populating from disk finished: %d\n", dnet_dump_id_str(id), *err);

			guard.lock();

			if (*err == 0) {
				auto it = create_data(id, reinterpret_cast<char *>(data.data()), data.size(), remove_from_disk);
				it->set_user_flags(user_flags);
				it->set_timestamp(timestamp);
				return it;
			}

			return m_set.end();
		}

		void resize(size_t reserve) {
			size_t removed_size = 0;

			for (auto it = m_lru.begin(); it != m_lru.end();) {
				if (m_max_cache_size > m_cache_size + reserve + removed_size)
					break;

				data_t *raw = &*it;
				++it;

				if (raw->synctime() || raw->remove_from_cache()) {
					if (!raw->remove_from_cache()) {
						raw->set_remove_from_cache(true);

						m_syncset.erase(m_syncset.iterator_to(*raw));
						raw->set_synctime(1);
						m_syncset.insert(*raw);
					}
					removed_size += raw->size();
				} else {
					erase_element(raw);
				}
			}
		}

		void erase_element(data_t *obj) {
			m_lru.erase(m_lru.iterator_to(*obj));
			m_set.erase(m_set.iterator_to(*obj));
			if (obj->lifetime())
				m_lifeset.erase(m_lifeset.iterator_to(*obj));

			if (obj->synctime()) {
				sync_element(obj);

				m_syncset.erase(m_syncset.iterator_to(*obj));
				obj->clear_synctime();
			}

			m_cache_size -= obj->size();

			delete obj;
		}

		void sync_element(const dnet_id &raw, bool after_append, const std::vector<char> &data, uint64_t user_flags, const dnet_time &timestamp) {
			local_session sess(m_node);
			sess.set_ioflags(DNET_IO_FLAGS_NOCACHE | (after_append ? DNET_IO_FLAGS_APPEND : 0));

			int err = sess.write(raw, data.data(), data.size(), user_flags, timestamp);
			if (err) {
				dnet_log(m_node, DNET_LOG_ERROR, "%s: CACHE: forced to sync to disk, err: %d\n", dnet_dump_id_str(raw.id), err);
			} else {
				dnet_log(m_node, DNET_LOG_DEBUG, "%s: CACHE: forced to sync to disk, err: %d\n", dnet_dump_id_str(raw.id), err);
			}
		}

		void sync_element(data_t *obj) {
			struct dnet_id raw;
			memset(&raw, 0, sizeof(struct dnet_id));
			memcpy(raw.id, obj->id().id, DNET_ID_SIZE);

			auto &data = obj->data()->data();

			sync_element(raw, obj->only_append(), data, obj->user_flags(), obj->timestamp());
		}

		void sync_after_append(std::unique_lock<std::mutex> &guard, bool lock_guard, data_t *obj) {
			std::shared_ptr<raw_data_t> raw_data = obj->data();
			m_syncset.erase(m_syncset.iterator_to(*obj));
			obj->set_synctime(0);

			dnet_id id;
			memset(&id, 0, sizeof(id));
			memcpy(id.id, obj->id().id, DNET_ID_SIZE);

			uint64_t user_flags = obj->user_flags();
			dnet_time timestamp = obj->timestamp();

			erase_element(&*obj);

			guard.unlock();

			local_session sess(m_node);
			sess.set_ioflags(DNET_IO_FLAGS_NOCACHE | DNET_IO_FLAGS_APPEND);

			auto &raw = raw_data->data();

			int err = sess.write(id, raw.data(), raw.size(), user_flags, timestamp);
			dnet_log(m_node, DNET_LOG_DEBUG, "%s: CACHE: sync after append, err: %d", dnet_dump_id_str(id.id), err);

			if (lock_guard)
				guard.lock();
		}

		void life_check(void) {
			while (!m_need_exit) {
				std::deque<struct dnet_id> remove;

				while (!m_need_exit && !m_lifeset.empty()) {
					size_t time = ::time(NULL);

					std::lock_guard<std::mutex> guard(m_lock);

					if (m_lifeset.empty())
						break;

					life_set_t::iterator it = m_lifeset.begin();
					if (it->lifetime() > time)
						break;

					if (it->remove_from_disk()) {
						struct dnet_id id;
						memset(&id, 0, sizeof(struct dnet_id));

						dnet_setup_id(&id, 0, (unsigned char *)it->id().id);

						remove.push_back(id);
					}

					erase_element(&(*it));
				}

				dnet_id id;
				std::vector<char> data;
				uint64_t user_flags;
				dnet_time timestamp;

				memset(&id, 0, sizeof(id));

				while (!m_need_exit && !m_syncset.empty()) {
					size_t time = ::time(NULL);

					std::unique_lock<std::mutex> guard(m_lock);

					if (m_syncset.empty())
						break;

					sync_set_t::iterator it = m_syncset.begin();

					data_t *obj = &*it;
					if (obj->synctime() > time)
						break;

					if (obj->only_append()) {
						sync_after_append(guard, false, obj);
						continue;
					}

					memcpy(id.id, obj->id().id, DNET_ID_SIZE);
					data = it->data()->data();
					user_flags = obj->user_flags();
					timestamp = obj->timestamp();

					m_syncset.erase(it);
					obj->clear_synctime();

					guard.unlock();

					sync_element(id, false, data, user_flags, timestamp);

					guard.lock();

					auto jt = m_set.find(id.id);
					if (jt != m_set.end()) {
						if (jt->remove_from_cache()) {
							erase_element(&*jt);
						}
					}
				}

				for (std::deque<struct dnet_id>::iterator it = remove.begin(); it != remove.end(); ++it) {
					dnet_remove_local(m_node, &(*it));
				}

				sleep(1);
			}
		}
};

class cache_manager {
	public:
		cache_manager(struct dnet_node *n, int num = 16) {
			for (int i  = 0; i < num; ++i) {
				m_caches.emplace_back(std::make_shared<cache_t>(n, n->cache_size / num));
			}
		}

		~cache_manager() {
			//Stops all caches in parallel. Avoids sleeping in all cache distructors
			for (auto it(m_caches.begin()), end(m_caches.end()); it != end; ++it) {
				(*it)->stop(); //Sets cache as stopped
			}
		}

		int write(const unsigned char *id, dnet_net_state *st, dnet_cmd *cmd, dnet_io_attr *io, const char *data) {
			return m_caches[idx(id)]->write(id, st, cmd, io, data);
		}

		std::shared_ptr<raw_data_t> read(const unsigned char *id, dnet_cmd *cmd, dnet_io_attr *io) {
			return m_caches[idx(id)]->read(id, cmd, io);
		}

		int remove(const unsigned char *id, dnet_io_attr *io) {
			return m_caches[idx(id)]->remove(id, io);
		}

		int lookup(const unsigned char *id, dnet_net_state *st, dnet_cmd *cmd) {
			return m_caches[idx(id)]->lookup(id, st, cmd);
		}

		int indexes_find(dnet_cmd *cmd, dnet_indexes_request *request) {
			(void) cmd;
			(void) request;
			return -ENOTSUP;
		}

		int indexes_update(dnet_cmd *cmd, dnet_indexes_request *request) {
			(void) cmd;
			(void) request;
			return -ENOTSUP;
		}

		int indexes_internal(dnet_cmd *cmd, dnet_indexes_request *request) {
			(void) cmd;
			(void) request;
			return -ENOTSUP;
		}

	private:
		std::vector<std::shared_ptr<cache_t>> m_caches;

		size_t idx(const unsigned char *id) {
			unsigned i = *(unsigned *)id;
			return i % m_caches.size();
		}
};

}}

using namespace ioremap::cache;

int dnet_cmd_cache_io(struct dnet_net_state *st, struct dnet_cmd *cmd, struct dnet_io_attr *io, char *data)
{
	struct dnet_node *n = st->n;
	int err = -ENOTSUP;

	if (!n->cache) {
		dnet_log(n, DNET_LOG_NOTICE, "%s: cache is not supported\n", dnet_dump_id(&cmd->id));
		return -ENOTSUP;
	}

	cache_manager *cache = (cache_manager *)n->cache;
	std::shared_ptr<raw_data_t> d;

	try {
		switch (cmd->cmd) {
			case DNET_CMD_WRITE:
				err = cache->write(io->id, st, cmd, io, data);
				break;
			case DNET_CMD_READ:
				d = cache->read(io->id, cmd, io);
				if (!d) {
					if (!(io->flags & DNET_IO_FLAGS_CACHE)) {
						return -ENOTSUP;
					}

					err = -ENOENT;
					break;
				}

				if (io->offset + io->size > d->size()) {
					dnet_log_raw(n, DNET_LOG_ERROR, "%s: %s cache: invalid offset/size: "
<<<<<<< HEAD
					               "offset: %llu, size: %llu, cached-size: %zd\n",
					               dnet_dump_id(&cmd->id), dnet_cmd_string(cmd->cmd),
					               (unsigned long long)io->offset, (unsigned long long)io->size,
					               d->size());
=======
							"offset: %llu, size: %llu, cached-size: %zd\n",
							dnet_dump_id(&cmd->id), dnet_cmd_string(cmd->cmd),
							(unsigned long long)io->offset, (unsigned long long)io->size,
							d->size());
>>>>>>> dbad4f0f
					err = -EINVAL;
					break;
				}

				if (io->size == 0)
					io->size = d->size() - io->offset;

				cmd->flags &= ~DNET_FLAGS_NEED_ACK;
				err = dnet_send_read_data(st, cmd, io, (char *)d->data().data() + io->offset, -1, io->offset, 0);
				break;
			case DNET_CMD_DEL:
				err = cache->remove(cmd->id.id, io);
				break;
		}
	} catch (const std::exception &e) {
		dnet_log_raw(n, DNET_LOG_ERROR, "%s: %s cache operation failed: %s\n",
<<<<<<< HEAD
		               dnet_dump_id(&cmd->id), dnet_cmd_string(cmd->cmd), e.what());
=======
				dnet_dump_id(&cmd->id), dnet_cmd_string(cmd->cmd), e.what());
>>>>>>> dbad4f0f
		err = -ENOENT;
	}

	return err;
}

int dnet_cmd_cache_indexes(struct dnet_net_state *st, struct dnet_cmd *cmd, struct dnet_indexes_request *request)
{
	struct dnet_node *n = st->n;
	int err = -ENOTSUP;

	if (!n->cache) {
		dnet_log(n, DNET_LOG_ERROR, "%s: cache is not supported\n", dnet_dump_id(&cmd->id));
		return -ENOTSUP;
	}

	cache_manager *cache = (cache_manager *)n->cache;

	try {
		switch (cmd->cmd) {
			case DNET_CMD_INDEXES_FIND:
				err = cache->indexes_find(cmd, request);
				break;
			case DNET_CMD_INDEXES_UPDATE:
				err = cache->indexes_update(cmd, request);
				break;
			case DNET_CMD_INDEXES_INTERNAL:
				err = cache->indexes_internal(cmd, request);
				break;
		}
	} catch (const std::exception &e) {
		dnet_log_raw(n, DNET_LOG_ERROR, "%s: %s cache operation failed: %s\n",
<<<<<<< HEAD
		               dnet_dump_id(&cmd->id), dnet_cmd_string(cmd->cmd), e.what());
=======
				dnet_dump_id(&cmd->id), dnet_cmd_string(cmd->cmd), e.what());
>>>>>>> dbad4f0f
		err = -ENOENT;
	}

	return err;
}

int dnet_cmd_cache_lookup(struct dnet_net_state *st, struct dnet_cmd *cmd)
{
	struct dnet_node *n = st->n;
	int err = -ENOTSUP;

	if (!n->cache) {
		dnet_log(n, DNET_LOG_ERROR, "%s: cache is not supported\n", dnet_dump_id(&cmd->id));
		return -ENOTSUP;
	}

	cache_manager *cache = (cache_manager *)n->cache;

	try {
		cache->lookup(cmd->id.id, st, cmd);
	} catch (const std::exception &e) {
		dnet_log_raw(n, DNET_LOG_ERROR, "%s: %s cache operation failed: %s\n",
				dnet_dump_id(&cmd->id), dnet_cmd_string(cmd->cmd), e.what());
		err = -ENOENT;
	}

	return err;
}

int dnet_cache_init(struct dnet_node *n)
{
	if (!n->cache_size)
		return 0;

	try {
		n->cache = (void *)(new cache_manager(n, 16));
	} catch (const std::exception &e) {
		dnet_log_raw(n, DNET_LOG_ERROR, "Could not create cache: %s\n", e.what());
		return -ENOMEM;
	}

	return 0;
}

void dnet_cache_cleanup(struct dnet_node *n)
{
	if (n->cache)
		delete (cache_manager *)n->cache;
}<|MERGE_RESOLUTION|>--- conflicted
+++ resolved
@@ -72,23 +72,13 @@
 
 class data_t : public lru_list_base_hook_t, public set_base_hook_t, public time_set_base_hook_t, public sync_set_base_hook_t {
 	public:
-<<<<<<< HEAD
-		data_t(const unsigned char *id)
-		{
-=======
 		data_t(const unsigned char *id) {
->>>>>>> dbad4f0f
 			memcpy(m_id.id, id, DNET_ID_SIZE);
 		}
 
 		data_t(const unsigned char *id, size_t lifetime, const char *data, size_t size, bool remove_from_disk) :
 			m_lifetime(0), m_synctime(0), m_user_flags(0),
-<<<<<<< HEAD
-			m_remove_from_disk(remove_from_disk), m_remove_from_cache(false), m_only_append(false)
-			{
-=======
 			m_remove_from_disk(remove_from_disk), m_remove_from_cache(false), m_only_append(false) {
->>>>>>> dbad4f0f
 			memcpy(m_id.id, id, DNET_ID_SIZE);
 			dnet_empty_time(&m_timestamp);
 
@@ -857,17 +847,10 @@
 
 				if (io->offset + io->size > d->size()) {
 					dnet_log_raw(n, DNET_LOG_ERROR, "%s: %s cache: invalid offset/size: "
-<<<<<<< HEAD
-					               "offset: %llu, size: %llu, cached-size: %zd\n",
-					               dnet_dump_id(&cmd->id), dnet_cmd_string(cmd->cmd),
-					               (unsigned long long)io->offset, (unsigned long long)io->size,
-					               d->size());
-=======
 							"offset: %llu, size: %llu, cached-size: %zd\n",
 							dnet_dump_id(&cmd->id), dnet_cmd_string(cmd->cmd),
 							(unsigned long long)io->offset, (unsigned long long)io->size,
 							d->size());
->>>>>>> dbad4f0f
 					err = -EINVAL;
 					break;
 				}
@@ -884,11 +867,7 @@
 		}
 	} catch (const std::exception &e) {
 		dnet_log_raw(n, DNET_LOG_ERROR, "%s: %s cache operation failed: %s\n",
-<<<<<<< HEAD
-		               dnet_dump_id(&cmd->id), dnet_cmd_string(cmd->cmd), e.what());
-=======
 				dnet_dump_id(&cmd->id), dnet_cmd_string(cmd->cmd), e.what());
->>>>>>> dbad4f0f
 		err = -ENOENT;
 	}
 
@@ -921,11 +900,7 @@
 		}
 	} catch (const std::exception &e) {
 		dnet_log_raw(n, DNET_LOG_ERROR, "%s: %s cache operation failed: %s\n",
-<<<<<<< HEAD
-		               dnet_dump_id(&cmd->id), dnet_cmd_string(cmd->cmd), e.what());
-=======
 				dnet_dump_id(&cmd->id), dnet_cmd_string(cmd->cmd), e.what());
->>>>>>> dbad4f0f
 		err = -ENOENT;
 	}
 
