/*
 * 2008+ Copyright (c) Evgeniy Polyakov <zbr@ioremap.net>
 * All rights reserved.
 *
 * This program is free software; you can redistribute it and/or modify
 * it under the terms of the GNU General Public License as published by
 * the Free Software Foundation; either version 2 of the License, or
 * (at your option) any later version.
 *
 * This program is distributed in the hope that it will be useful,
 * but WITHOUT ANY WARRANTY; without even the implied warranty of
 * MERCHANTABILITY or FITNESS FOR A PARTICULAR PURPOSE.  See the
 * GNU General Public License for more details.
 */

#include "config.h"

#include <sys/time.h>
#include <sys/resource.h>

#include <errno.h>
#include <stdarg.h>
#include <string.h>

#include <sstream>
#include <fstream>

#include "elliptics/cppdef.h"

using namespace zbr;

static void test_log_raw(elliptics_log *l, uint32_t mask, const char *format, ...)
{
	va_list args;
	char buf[1024];
	int buflen = sizeof(buf);

	if (!(l->get_log_mask() & mask))
		return;

	va_start(args, format);
	vsnprintf(buf, buflen, format, args);
	buf[buflen-1] = '\0';
	l->log(mask, buf);
	va_end(args);
}

class elliptics_callback_io : public elliptics_callback {
	public:
		elliptics_callback_io(elliptics_log *l) { log = l; };
		virtual ~elliptics_callback_io() {};

		virtual int		callback(struct dnet_net_state *state, struct dnet_cmd *cmd, struct dnet_attr *attr);

	private:
		elliptics_log		*log;
};

int elliptics_callback_io::callback(struct dnet_net_state *state, struct dnet_cmd *cmd, struct dnet_attr *attr)
{
	int err;
	struct dnet_io_attr *io;

	if (is_trans_destroyed(state, cmd, attr)) {
		err = -EINVAL;
		goto err_out_exit;
	}

	if (cmd->status || !cmd->size) {
		err = cmd->status;
		goto err_out_exit;
	}

	if (cmd->size <= sizeof(struct dnet_attr) + sizeof(struct dnet_io_attr)) {
		test_log_raw(log, DNET_LOG_ERROR, "%s: read completion error: wrong size: "
				"cmd_size: %llu, must be more than %zu.\n",
				dnet_dump_id(&cmd->id), (unsigned long long)cmd->size,
				sizeof(struct dnet_attr) + sizeof(struct dnet_io_attr));
		err = -EINVAL;
		goto err_out_exit;
	}

	if (!attr) {
		test_log_raw(log, DNET_LOG_ERROR, "%s: no attributes but command size is not null.\n",
				dnet_dump_id(&cmd->id));
		err = -EINVAL;
		goto err_out_exit;
	}

	io = (struct dnet_io_attr *)(attr + 1);

	dnet_convert_io_attr(io);
	err = 0;

	test_log_raw(log, DNET_LOG_INFO, "%s: io completion: offset: %llu, size: %llu.\n",
			dnet_dump_id(&cmd->id), (unsigned long long)io->offset, (unsigned long long)io->size);

err_out_exit:
	if (!cmd || !(cmd->flags & DNET_FLAGS_MORE))
		test_log_raw(log, DNET_LOG_INFO, "%s: io completed: %d.\n", cmd ? dnet_dump_id(&cmd->id) : "nil", err);
	return err;
}

static void test_prepare_commit(elliptics_node &n, int psize, int csize)
{
	std::string written, ret;
	try {
		std::string key = "prepare-commit-test";

		std::string prepare_data = "prepare data|";
		std::string commit_data = "commit data";
		std::string plain_data[3] = {"plain data0|", "plain data1|", "plain data2|"};

		if (psize)
			prepare_data.clear();
		if (csize)
			commit_data.clear();

		uint64_t offset = 0;
		uint64_t total_size_to_reserve = 1024;

		unsigned int aflags = 0;
		unsigned int ioflags = 0;

		int column = 0;

		n.write_prepare(key, prepare_data, offset, total_size_to_reserve, aflags, ioflags, column);
		offset += prepare_data.size();

		written += prepare_data;

		for (int i = 0; i < 3; ++i) {
			n.write_plain(key, plain_data[i], offset, aflags, ioflags, column);
			offset += plain_data[i].size();

			written += plain_data[i];
		}

		n.write_commit(key, commit_data, offset, 0, aflags, ioflags, column);
		written += commit_data;

		ret = n.read_data_wait(key, 0, 0, aflags, ioflags, column);
		std::cout << "prepare/commit write: '" << written << "', read: '" << ret << "'" << std::endl;
	} catch (const std::exception &e) {
		std::cerr << "PREPARE/COMMIT test failed: " << e.what() << std::endl;
		throw;
	}

	if (ret != written) {
		std::cerr << "PREPARE/COMMIT test failed: read mismatch" << std::endl;
		throw std::runtime_error("PREPARE/COMMIT test failed: read mismatch");
	}
}

static void test_range_request(elliptics_node &n, int limit_start, int limit_num, unsigned int aflags)
{
	struct dnet_io_attr io;
	char id_str[DNET_ID_SIZE * 2 + 1];

	memset(&io, 0, sizeof(io));

#if 0
	dnet_parse_numeric_id("76a046fcd25ebeaaa65a0fa692faf8b8701695c6ba67008b5922ae9f134fc1da7ffffed191edf767000000000000000000000000000000000000000000000000", &io.id);
	dnet_parse_numeric_id("76a046fcd25ebeaaa65a0fa692faf8b8701695c6ba67008b5922ae9f134fc1da7ffffed22220037fffffffffffffffffffffffffffffffffffffffffffffffff", &io.parent);
#else
	memset(io.id, 0x00, sizeof(io.id));
	memset(io.parent, 0xff, sizeof(io.id));
#endif
	io.start = limit_start;
	io.num = limit_num;

	int group_id = 2;

	std::vector<std::string> ret;
	ret = n.read_data_range(io, group_id, aflags);

	std::cout << "range [LIMIT(" << limit_start << ", " << limit_num << "): " << ret.size() << " elements" << std::endl;
	for (size_t i = 0; i < ret.size(); ++i) {
		const char *data = ret[i].data();
		const unsigned char *id = (const unsigned char *)data;
		uint64_t size = dnet_bswap64(*(uint64_t *)(data + DNET_ID_SIZE));
		char *str = (char *)(data + DNET_ID_SIZE + 8);

#if 0
		std::cout << "range [LIMIT(" << limit_start << ", " << limit_num << "): " <<
			dnet_dump_id_len_raw(id, DNET_ID_SIZE, id_str) << ": size: " << size << ": " << str << std::endl;
#endif
	}
}

static void test_lookup_parse(const std::string &key, const std::string &lret)
{
	struct dnet_addr *addr = (struct dnet_addr *)lret.data();
	struct dnet_cmd *cmd = (struct dnet_cmd *)(addr + 1);
	struct dnet_attr *attr = (struct dnet_attr *)(cmd + 1);
	struct dnet_addr_attr *a = (struct dnet_addr_attr *)(attr + 1);

	dnet_convert_addr_attr(a);
	std::cout << key << ": lives on addr: " << dnet_server_convert_dnet_addr(&a->addr);

	if (attr->size > sizeof(struct dnet_addr_attr)) {
		struct dnet_file_info *info = (struct dnet_file_info *)(a + 1);

		dnet_convert_file_info(info);
		std::cout << ": mode: " << std::oct << info->mode << std::dec;
		std::cout << ", offset: " << (unsigned long long)info->offset;
		std::cout << ", size: " << (unsigned long long)info->size;
		std::cout << ", file: " << (char *)(info + 1);
	}
	std::cout << std::endl;
}

static void test_lookup(elliptics_node &n, std::vector<int> &groups)
{
	try {
		std::string key = "2.xml";
		std::string data = "lookup data";

		std::string lret = n.write_data_wait(key, data, 0, 0, 0, 0);
		test_lookup_parse(key, lret);

		struct dnet_id id;
		n.transform(key, id);
		id.group_id = 0;
		id.type = 0;

		int aflags = 0;

		struct timespec ts = {0, 0};
		n.write_metadata(id, key, groups, ts, aflags);

		lret = n.lookup(key);
		test_lookup_parse(key, lret);
	} catch (const std::exception &e) {
		std::cerr << "LOOKUP test failed: " << e.what() << std::endl;
	}
}

static void test_append(elliptics_node &n)
{
	try {
		std::string key = "append-test";
		std::string data = "first part of the message";

		n.write_data_wait(key, data, 0, 0, 0, 0);

		data = "| second part of the message";
		n.write_data_wait(key, data, 0, 0, DNET_IO_FLAGS_APPEND, 0);

		std::cout << key << ": " << n.read_data_wait(key, 0, 0, 0, 0, 0) << std::endl;
	} catch (const std::exception &e) {
		std::cerr << "APPEND test failed: " << e.what() << std::endl;
	}
}

static void test_exec_python(elliptics_node &n)
{
	try {
		std::string binary = "binary data";
		std::string script = "from time import time, ctime\n"
			"__return_data = 'Current time is ' + ctime(time()) + '"
				"|received binary data: ' + __input_binary_data_tuple[0].decode('utf-8')";

		std::string ret;

		ret = n.exec(NULL, script, binary, DNET_EXEC_PYTHON);

		std::cout << "sent script: " << ret << std::endl;

		script = "local_addr_string = 'this is local addr string' + "
				"'|received binary data: ' + __input_binary_data_tuple[0].decode('utf-8')";
		std::string name = "test_script.py";

		std::cout << "remote script: " << name << ": " <<
			n.exec_name(NULL, name, script, binary, DNET_EXEC_PYTHON_SCRIPT_NAME) << std::endl;
	} catch (const std::exception &e) {
		std::cerr << "PYTHON exec test failed: " << e.what() << std::endl;
	}
}

static void read_column_raw(elliptics_node &n, const std::string &key, const std::string &data, int column)
{
	std::string ret;
	try {
		ret = n.read_data_wait(key, 0, 0, 0, 0, column);
	} catch (const std::exception &e) {
		std::cerr << "COLUMN-" << column << " read test failed: " << e.what() << std::endl;
		throw;
	}

	std::cout << "read-column-" << column << ": " << key << " : " << ret << std::endl;
	if (ret != data) {
		throw std::runtime_error("column test failed");
	}
}

static void column_test(elliptics_node &n)
{
	std::string key = "some-key-1";

	std::string data0 = "some-compressed-data-in-column-0";
	std::string data1 = "some-data-in-column-2";
	std::string data2 = "some-data-in-column-3";

	n.write_data_wait(key, data0, 0, 0, DNET_IO_FLAGS_COMPRESS, 0);
	n.write_data_wait(key, data1, 0, 0, 0, 2);
	n.write_data_wait(key, data2, 0, 0, 0, 3);

	read_column_raw(n, key, data0, 0);
	read_column_raw(n, key, data1, 2);
	read_column_raw(n, key, data2, 3);
}

static void test_bulk_write(elliptics_node &n)
{
	try {
		std::vector<struct dnet_io_attr> ios;
		std::vector<std::string> data;

		int i;

		for (i = 0; i < 3; ++i) {
			std::ostringstream os;
			struct dnet_io_attr io;
			struct dnet_id id;

			os << "bulk_write" << i;

			memset(&io, 0, sizeof(io));

			n.transform(os.str(), id);
			memcpy(io.id, id.id, DNET_ID_SIZE);
			io.type = id.type;
			io.size = os.str().size();

			ios.push_back(io);
			data.push_back(os.str());
		}

		std::string ret = n.bulk_write(ios, data, 0);

		std::cout << "ret size = " << ret.size() << std::endl;

		/* read without checksums since we did not write metadata */
		for (i = 0; i < 3; ++i) {
			std::ostringstream os;

			os << "bulk_write" << i;
			std::cout << os.str() << ": " << n.read_data_wait(os.str(), 0, 0, DNET_ATTR_NOCSUM, 0, 0) << std::endl;
		}
	} catch (const std::exception &e) {
		std::cerr << "BULK WRITE test failed: " << e.what() << std::endl;
	}
}

<<<<<<< HEAD
static void test_bulk_read(elliptics_node &n)
{
	try {
		std::vector<std::string> keys;

		int i;

		for (i = 0; i < 3; ++i) {
			std::ostringstream os;
			os << "bulk_write" << i;
			keys.push_back(os.str());
		}

		int group_id = 2;
		std::vector<std::string> ret = n.bulk_read(keys, group_id, 0);

		std::cout << "ret size = " << ret.size() << std::endl;

		/* read without checksums since we did not write metadata */
		for (i = 0; i < 3; ++i) {
			std::ostringstream os;

			os << "bulk_read" << i;
			std::cout << os.str() << ": " << ret[i].substr(DNET_ID_SIZE + 8) << std::endl;
		}
	} catch (const std::exception &e) {
		std::cerr << "BULK READ test failed: " << e.what() << std::endl;
	}
=======
static void memory_test_io(elliptics_node &n, int num)
{
	int ids[16];

	for (int i = 0; i < num; ++i) {
		std::string data;

		data.resize(rand() % 102400 + 100);

		for (int j = 0; j < (int)ARRAY_SIZE(ids); ++j)
			ids[j] = rand();

		std::string id((char *)ids, sizeof(ids));
		std::string written;

		try {
			written = n.write_data_wait(id, data, 0, 0, 0, 0);
			std::string res = n.read_data_wait(id, 0, 0, 0, 0, 0);
		} catch (const std::exception &e) {
			std::cerr << "could not perform read/write: " << e.what() << std::endl;
			if (written.size() > 0) {
				std::cerr << "but written successfully\n";
				test_lookup_parse(id, written);
			}
		}
	}

}

static void memory_test_script(elliptics_node &n, int num)
{
	int ids[16];

	for (int i = 0; i < num; ++i) {
		std::string data;

		data.resize(rand() % 102400 + 100);

		for (int j = 0; j < (int)ARRAY_SIZE(ids); ++j)
			ids[j] = rand();

		std::string id((char *)ids, sizeof(ids));
		id.resize(DNET_ID_SIZE);
		id.append(data);

		std::string written;

		try {
			std::string script = "binary = str(__input_binary_data_tuple[0])\n"
				"n.write_data(binary[0:64], binary[64:], 0, 0, 0, 0)\n"
				"__return_data = n.read_data(binary[0:64], 0, 0, 0, 0, 0)";

			written = n.exec(NULL, script, id, DNET_EXEC_PYTHON);
		} catch (const std::exception &e) {
			std::cerr << "could not perform read/write: " << e.what() << std::endl;
			if (written.size() > 0) {
				std::cerr << "but written successfully\n";
				test_lookup_parse(id, written);
			}
		}
	}

}

static void memory_test(elliptics_node &n)
{
	struct rusage start, end;

	getrusage(RUSAGE_SELF, &start);
	memory_test_script(n, 1000);
	getrusage(RUSAGE_SELF, &end);

	std::cout << "script leaked: " << end.ru_maxrss - start.ru_maxrss << " Kb\n";

	getrusage(RUSAGE_SELF, &start);
	memory_test_io(n, 1000);
	getrusage(RUSAGE_SELF, &end);

	std::cout << "IO leaked: " << end.ru_maxrss - start.ru_maxrss << " Kb\n";
>>>>>>> d6d5ee8f
}

int main(int argc, char *argv[])
{
	int g[] = {1, 2, 3};
	std::vector<int> groups(g, g+ARRAY_SIZE(g));
	char *host = (char *)"localhost";

	if (argc > 1)
		host = argv[1];

	try {
		elliptics_log_file log("/dev/stderr", DNET_LOG_ERROR | DNET_LOG_DATA);

		elliptics_node n(log);
		n.add_groups(groups);

		int ports[] = {1025, 1026};
		int added = 0;

		for (int i = 0; i < (int)ARRAY_SIZE(ports); ++i) {
			try {
				n.add_remote(host, ports[i], AF_INET);
				added++;
			} catch (...) {
			}
		}

		if (!added)
			throw std::runtime_error("Could not add remote nodes, exiting");

		test_lookup(n, groups);

		n.stat_log();

		column_test(n);

		test_prepare_commit(n, 0, 0);
		test_prepare_commit(n, 1, 0);
		test_prepare_commit(n, 0, 1);
		test_prepare_commit(n, 1, 1);

		test_range_request(n, 0, 0, 0);
		test_range_request(n, 0, 0, DNET_ATTR_SORT);
		test_range_request(n, 1, 0, 0);
		test_range_request(n, 0, 1, 0);

		test_append(n);

		test_exec_python(n);

		test_bulk_write(n);
		test_bulk_read(n);

		memory_test(n);
	} catch (const std::exception &e) {
		std::cerr << "Error occured : " << e.what() << std::endl;
	} catch (int err) {
		std::cerr << "Error : " << err << std::endl;
	}
}<|MERGE_RESOLUTION|>--- conflicted
+++ resolved
@@ -353,7 +353,6 @@
 	}
 }
 
-<<<<<<< HEAD
 static void test_bulk_read(elliptics_node &n)
 {
 	try {
@@ -382,7 +381,7 @@
 	} catch (const std::exception &e) {
 		std::cerr << "BULK READ test failed: " << e.what() << std::endl;
 	}
-=======
+
 static void memory_test_io(elliptics_node &n, int num)
 {
 	int ids[16];
@@ -462,7 +461,6 @@
 	getrusage(RUSAGE_SELF, &end);
 
 	std::cout << "IO leaked: " << end.ru_maxrss - start.ru_maxrss << " Kb\n";
->>>>>>> d6d5ee8f
 }
 
 int main(int argc, char *argv[])
