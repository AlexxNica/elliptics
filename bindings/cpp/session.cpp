/*
 * 2008+ Copyright (c) Evgeniy Polyakov <zbr@ioremap.net>
 * 2012+ Copyright (c) Ruslan Nigmatullin <euroelessar@yandex.ru>
 * All rights reserved.
 *
 * This program is free software; you can redistribute it and/or modify
 * it under the terms of the GNU General Public License as published by
 * the Free Software Foundation; either version 2 of the License, or
 * (at your option) any later version.
 *
 * This program is distributed in the hope that it will be useful,
 * but WITHOUT ANY WARRANTY; without even the implied warranty of
 * MERCHANTABILITY or FITNESS FOR A PARTICULAR PURPOSE.  See the
 * GNU General Public License for more details.
 */

#include "callback_p.h"
#include "functional_p.h"

#include <cerrno>
#include <sstream>
#include <functional>

extern __thread uint32_t trace_id;

namespace ioremap { namespace elliptics {

template <typename T>
class cstyle_scoped_pointer
{
	ELLIPTICS_DISABLE_COPY(cstyle_scoped_pointer)
	public:
		cstyle_scoped_pointer() : m_data(NULL)
		{
		}

		~cstyle_scoped_pointer()
		{
			if (m_data)
				free(m_data);
		}

		T * &data()
		{
			return m_data;
		}

	private:
		T *m_data;
};

transport_control::transport_control()
{
	memset(&m_data, 0, sizeof(m_data));
}

transport_control::transport_control(const struct dnet_id &id, unsigned int cmd, uint64_t cflags)
{
	memset(&m_data, 0, sizeof(m_data));
	memcpy(&m_data.id, &id, sizeof(id));
	m_data.cmd = cmd;
	m_data.cflags = cflags;
}

void transport_control::set_key(const struct dnet_id &id)
{
	m_data.id = id;
}

void transport_control::set_command(unsigned int cmd)
{
	m_data.cmd = cmd;
}

void transport_control::set_cflags(uint64_t cflags)
{
	m_data.cflags = cflags;
}

void transport_control::set_data(void *data, unsigned int size)
{
	m_data.data = data;
	m_data.size = size;
}

struct dnet_trans_control transport_control::get_native() const
{
	return m_data;
}

struct exec_context_data
{
	data_pointer sph;
	std::string event;
	data_pointer data;

	static exec_context create_raw(const exec_context *other, const std::string &event, const data_pointer &data)
	{
		std::shared_ptr<exec_context_data> p = std::make_shared<exec_context_data>();

		p->sph = data_pointer::allocate(sizeof(struct sph) + event.size() + data.size());

		struct sph *raw_sph = p->sph.data<struct sph>();
		if (other) {
			memcpy(p->sph.data<struct sph>(), other->m_data->sph.data<struct sph>(), sizeof(struct sph));
		} else {
			memset(raw_sph, 0, sizeof(struct sph));
			raw_sph->src_key = -1;
		}

		char *raw_event = reinterpret_cast<char *>(raw_sph + 1);
		memcpy(raw_event, event.data(), event.size());
		char *raw_data = raw_event + event.size();
		memcpy(raw_data, data.data(), data.size());

		raw_sph->event_size = event.size();
		raw_sph->data_size = data.size();

		p->event = event;
		p->data = data_pointer::from_raw(raw_data, raw_sph->data_size);

		return exec_context(p);
	}

	static exec_context create(const std::string &event, const data_pointer &data)
	{
		return create_raw(NULL, event, data);
	}

	static exec_context copy(const exec_context &other, const std::string &event, const data_pointer &data)
	{
		return create_raw(&other, event, data);
	}

	static exec_context copy(const struct sph &other, const std::string &event, const data_pointer &data)
	{
		struct sph tmp = other;
		tmp.event_size = 0;
		tmp.data_size = 0;
		return copy(exec_context::from_raw(&tmp, sizeof(tmp)), event, data);
	}
};

exec_context::exec_context()
{
}

exec_context::exec_context(const data_pointer &data)
{
	error_info error;
	exec_context tmp = parse(data, &error);
	if (error)
		error.throw_error();
	m_data = tmp.m_data;
}

exec_context::exec_context(const std::shared_ptr<exec_context_data> &data) : m_data(data)
{
}

exec_context::exec_context(const exec_context &other) : m_data(other.m_data)
{
}

exec_context &exec_context::operator =(const exec_context &other)
{
	m_data = other.m_data;
	return *this;
}

exec_context::~exec_context()
{
}

exec_context exec_context::from_raw(const void *const_data, size_t size)
{
	data_pointer data = data_pointer::from_raw(const_cast<void*>(const_data), size);
	return exec_context(data);
}

exec_context exec_context::parse(const data_pointer &data, error_info *error)
{
	if (data.size() < sizeof(sph)) {
		*error = create_error(-EINVAL, "Invalid exec_context size: %zu, must be more than sph: %zu", data.size(), sizeof(sph));
		return exec_context();
	}

	sph *s = data.data<sph>();
	if (data.size() != sizeof(sph) + s->event_size + s->data_size) {
		*error = create_error(-EINVAL, "Invalid exec_context size: %zu, must be equal to sph+event_size+data_size: %llu",
				data.size(), static_cast<unsigned long long>(sizeof(sph) + s->event_size + s->data_size));
		return exec_context();
	}

	char *event = reinterpret_cast<char *>(s + 1);

	auto priv = std::make_shared<exec_context_data>();
	priv->sph = data;
	priv->event.assign(event, event + s->event_size);
	priv->data = data.skip<sph>().skip(s->event_size);
	return exec_context(priv);
}

std::string exec_context::event() const
{
	return m_data ? m_data->event : std::string();
}

data_pointer exec_context::data() const
{
	return m_data ? m_data->data : data_pointer();
}

dnet_addr *exec_context::address() const
{
	return m_data ? &m_data->sph.data<sph>()->addr : NULL;
}

dnet_raw_id *exec_context::src_id() const
{
	return m_data ? &m_data->sph.data<sph>()->src : NULL;
}

int exec_context::src_key() const
{
	return m_data ? m_data->sph.data<sph>()->src_key : 0;
}

void exec_context::set_src_key(int src_key) const
{
	if (m_data) {
		m_data->sph.data<sph>()->src_key = src_key;
	}
}

data_pointer exec_context::native_data() const
{
	return m_data ? m_data->sph : data_pointer();
}

bool exec_context::is_final() const
{
	return m_data ? (m_data->sph.data<sph>()->flags & DNET_SPH_FLAGS_FINISH) : false;
}

bool exec_context::is_null() const
{
	return !m_data;
}

namespace filters {
bool positive(const callback_result_entry &entry)
{
	return entry.status() == 0 && !entry.data().empty();
}

bool negative(const callback_result_entry &entry)
{
	return entry.status() != 0;
}

bool all(const callback_result_entry &entry)
{
	return !entry.data().empty();
}

bool all_with_ack(const callback_result_entry &entry)
{
	(void) entry;
	return true;
}
} // namespace filters

namespace checkers
{
bool no_check(const std::vector<dnet_cmd> &statuses, size_t total)
{
	(void) statuses;
	(void) total;
	return true;
}

bool at_least_one(const std::vector<dnet_cmd> &statuses, size_t total)
{
	(void) total;
	for (auto it = statuses.begin(); it != statuses.end(); ++it) {
		if (it->status == 0)
			return true;
	}
	return false;
}

bool all(const std::vector<dnet_cmd> &statuses, size_t total)
{
	size_t success = 0;
	for (auto it = statuses.begin(); it != statuses.end(); ++it) {
		if (it->status == 0)
			++success;
	}

	return success == total;
}

bool quorum(const std::vector<dnet_cmd> &statuses, size_t total)
{
	size_t success = 0;
	for (auto it = statuses.begin(); it != statuses.end(); ++it) {
		if (it->status == 0)
			++success;
	}

	return (success > total / 2);
}
} // namespace checkers

namespace error_handlers
{
void none(const error_info &, const std::vector<dnet_cmd> &)
{
}

void remove_on_fail_impl(session &sess, const error_info &error, const std::vector<dnet_cmd> &statuses) {
	logger log = sess.get_node().get_log();

	if (statuses.size() == 0) {
		log.log(DNET_LOG_ERROR, "Unexpected empty statuses list at remove_on_fail_impl");
		return;
	}

	if (log.get_log_level() >= DNET_LOG_DEBUG) {
		// TODO: Add printf-like stile to elliptics::logger interface
		char buffer[1024];
		DNET_DUMP_ID(id, &statuses.front().id);
		snprintf(buffer, sizeof(buffer), "%s: failed to exec %s: %s, going to remove data",
			id, dnet_cmd_string(statuses.front().cmd), error.message().c_str());
		buffer[sizeof(buffer) - 1] = '\0';
		log.log(DNET_LOG_DEBUG, buffer);
	}

	std::vector<int> rm_groups;
	for (auto it = statuses.begin(); it != statuses.end(); ++it) {
		const dnet_cmd &cmd = *it;
		if (cmd.status == 0) {
			rm_groups.push_back(cmd.id.group_id);
		}
	}

	sess.set_groups(rm_groups);
	sess.remove(key(statuses.front().id));
}

result_error_handler remove_on_fail(const session &sess)
{
	return std::bind(remove_on_fail_impl, sess.clone(), std::placeholders::_1, std::placeholders::_2);
}

} // namespace error_handlers

class session_data
{
	public:
		session_data(const node &n) : node_guard(n)
		{
			session_ptr = dnet_session_create(node_guard.get_native());
			if (!session_ptr)
				throw std::bad_alloc();
			filter = filters::positive;
			checker = checkers::at_least_one;
			error_handler = error_handlers::none;
			policy = session::default_exceptions;
<<<<<<< HEAD
			trace_id = 0;
			::trace_id = 0;
=======
>>>>>>> dbad4f0f
		}

		session_data(const session_data &other)
			: node_guard(other.node_guard),
			filter(other.filter),
			checker(other.checker),
			error_handler(other.error_handler),
			policy(other.policy)
		{
			session_ptr = dnet_session_copy(other.session_ptr);
			if (!session_ptr)
				throw std::bad_alloc();
			::trace_id = other.trace_id;
		}

		~session_data()
		{
			dnet_session_destroy(session_ptr);
		}



		struct dnet_session	*session_ptr;
		node			node_guard;
		result_filter		filter;
		result_checker		checker;
		result_error_handler	error_handler;
		uint32_t		policy;
};

session::session(const node &n) : m_data(std::make_shared<session_data>(n))
{
}

session::session(const std::shared_ptr<session_data> &d) : m_data(d)
{
}

session::session(const session &other) : m_data(other.m_data)
{
}

session::~session()
{
}

session session::clone() const
{
	return session(std::make_shared<session_data>(*m_data));
}

session &session::operator =(const session &other)
{
	m_data = other.m_data;
	return *this;
}

void session::set_groups(const std::vector<int> &groups)
{
	if (dnet_session_set_groups(m_data->session_ptr, groups.data(), groups.size()))
		throw std::bad_alloc();
}

std::vector<int> session::get_groups() const
{
	int count = 0;
	int *groups = dnet_session_get_groups(m_data->session_ptr, &count);
	return std::vector<int>(groups, groups + count);
}

void session::set_filter(const result_filter &filter)
{
	m_data->filter = filter;
}

result_filter session::get_filter() const
{
	return m_data->filter;
}

void session::set_checker(const result_checker &checker)
{
	m_data->checker = checker;
}

result_checker session::get_checker() const
{
	return m_data->checker;
}

void session::set_error_handler(const result_error_handler &error_handler)
{
	m_data->error_handler = error_handler;
}

result_error_handler session::get_error_handler() const
{
	return m_data->error_handler;
}

void session::set_exceptions_policy(uint32_t policy)
{
	m_data->policy = policy;
}

uint32_t session::get_exceptions_policy() const
{
	return m_data->policy;
}

dnet_id session::get_direct_id()
{
	if ((get_cflags() & DNET_FLAGS_DIRECT) == 0)
		throw ioremap::elliptics::error(-EINVAL, "DNET_FLAGS_DIRECT was not set");

	return *dnet_session_get_direct_id(get_native());
}

void session::set_direct_id(dnet_addr remote_addr)
{
	std::vector<std::pair<struct dnet_id, struct dnet_addr> > routes = get_routes();

	if (routes.empty())
		throw ioremap::elliptics::error(-ENXIO, "Route list is empty");

	for (auto it = routes.begin(); it != routes.end(); ++it) {
		if (dnet_addr_equal(&remote_addr, &it->second)) {
			dnet_session_set_direct_id(get_native(), &it->first);
			set_cflags(get_cflags() | DNET_FLAGS_DIRECT);
			return;
		}
	}

	throw ioremap::elliptics::error(-ESRCH, "Route not found");
}

void session::set_direct_id(const char *saddr, int port, int family)
{
	dnet_addr addr;
	int err;

	memset(&addr, 0, sizeof(addr));
	addr.addr_len = sizeof(addr.addr);
	addr.family = family;

	err = dnet_fill_addr(&addr, saddr, port, SOCK_STREAM, IPPROTO_TCP);
	if (err != 0)
		throw ioremap::elliptics::error(err, "dnet_fill_addr failed");

	set_direct_id(addr);
}

void session::set_cflags(uint64_t cflags)
{
	dnet_session_set_cflags(m_data->session_ptr, cflags);
}

uint64_t session::get_cflags() const
{
	return dnet_session_get_cflags(m_data->session_ptr);
}

void session::set_ioflags(uint32_t ioflags)
{
	dnet_session_set_ioflags(m_data->session_ptr, ioflags);
}

void session::set_namespace(const char *ns, int nsize)
{
	int err;

	err = dnet_session_set_ns(m_data->session_ptr, ns, nsize);
	if (err) {
		std::string tmp(ns, nsize);
		throw ioremap::elliptics::error(err, "Could not set namespace '" + tmp + "'");
	}
}

uint32_t session::get_ioflags() const
{
	return dnet_session_get_ioflags(m_data->session_ptr);
}

void session::set_user_flags(uint64_t user_flags)
{
	dnet_session_set_user_flags(m_data->session_ptr, user_flags);
}

uint64_t session::get_user_flags() const
{
	return dnet_session_get_user_flags(m_data->session_ptr);
}

void session::set_timestamp(struct dnet_time *ts)
{
	dnet_session_set_timestamp(m_data->session_ptr, ts);
}

void session::get_timestamp(struct dnet_time *ts)
{
	dnet_session_get_timestamp(m_data->session_ptr, ts);
}

void session::set_timeout(unsigned int timeout)
{
	dnet_session_set_timeout(m_data->session_ptr, timeout);
}

long session::get_timeout(void) const
{
	struct timespec *tm = dnet_session_get_timeout(m_data->session_ptr);
	return tm->tv_sec;
}

<<<<<<< HEAD
void session::set_trace_id(uint32_t trace_id)
{
	m_data->trace_id = trace_id;
	::trace_id = trace_id;
}

uint32_t session::get_trace_id()
{
	return m_data->trace_id;
}

=======
>>>>>>> dbad4f0f
void session::read_file(const key &id, const std::string &file, uint64_t offset, uint64_t size)
{
	int err;

	if (id.by_id()) {
		dnet_id raw = id.id();
		err = dnet_read_file_id(m_data->session_ptr, file.c_str(), &raw, offset, size);
	} else {
		err = dnet_read_file(m_data->session_ptr, file.c_str(), id.remote().c_str(), id.remote().size(), offset, size);
	}

	if (err) {
		transform(id);
		throw_error(err, id.id(), "READ: %s: offset: %llu, size: %llu",
			file.c_str(), static_cast<unsigned long long>(offset),
			static_cast<unsigned long long>(size));
	}
}

void session::write_file(const key &id, const std::string &file, uint64_t local_offset,
				uint64_t offset, uint64_t size)
{
	int err;

	if (id.by_id()) {
		dnet_id raw = id.id();
		err = dnet_write_file_id(m_data->session_ptr, file.c_str(), &raw, local_offset, offset, size);
	} else {
		err = dnet_write_file(m_data->session_ptr, file.c_str(), id.remote().c_str(), id.remote().size(),
							 local_offset, offset, size);
	}
	if (err) {
		transform(id);
		throw_error(err, id.id(), "WRITE: %s, local_offset: %llu, "
			"offset: %llu, size: %llu",
			file.c_str(), static_cast<unsigned long long>(local_offset),
			static_cast<unsigned long long>(offset),
			static_cast<unsigned long long>(size));
	}
}

async_read_result session::read_data(const key &id, const std::vector<int> &groups, const dnet_io_attr &io)
{
	return read_data(id, groups, io, DNET_CMD_READ);
}

async_read_result session::read_data(const key &id, const std::vector<int> &groups, const dnet_io_attr &io, unsigned int cmd)
{
	transform(id);

	async_read_result result(*this);
	struct dnet_io_control control;
	memset(&control, 0, sizeof(control));

	control.fd = -1;
	control.cmd = cmd;
	control.cflags = DNET_FLAGS_NEED_ACK | get_cflags();

	memcpy(&control.io, &io, sizeof(struct dnet_io_attr));

	auto cb = createCallback<read_callback>(*this, result, control);
	cb->kid = id;
	cb->groups = groups;

	startCallback(cb);
	return result;
}

async_read_result session::read_data(const key &id, int group, const dnet_io_attr &io)
{
	const std::vector<int> groups(1, group);
	return read_data(id, groups, io);
}

async_read_result session::read_data(const key &id, const std::vector<int> &groups, uint64_t offset, uint64_t size)
{
	transform(id);

	struct dnet_io_attr io;
	memset(&io, 0, sizeof(io));

	io.size   = size;
	io.offset = offset;
	io.flags  = get_ioflags();

	memcpy(io.id, id.id().id, DNET_ID_SIZE);
	memcpy(io.parent, id.id().id, DNET_ID_SIZE);

	return read_data(id, groups, io);
}

async_read_result session::read_data(const key &id, uint64_t offset, uint64_t size)
{
	transform(id);

	return read_data(id, mix_states(id), offset, size);
}

struct prepare_latest_functor
{
	async_result_handler<lookup_result_entry> result;
	uint32_t group_id;

	struct comparator
	{
		bool operator() (dnet_file_info *a, dnet_file_info *b) const
		{
			return (a->mtime.tsec > b->mtime.tsec)
				|| (a->mtime.tsec == b->mtime.tsec
					&& (a->mtime.tnsec > b->mtime.tnsec));
		}

		int type(const lookup_result_entry &entry) const
		{
			const int status = entry.status();
			// valid positive response
			if (status == 0 && entry.data().size() > sizeof(dnet_file_info))
				return 0;
			// ack response
			if (status == 0)
				return 1;
			// negative response
			return 2;
		}

		bool operator() (const lookup_result_entry &a, const lookup_result_entry &b) const
		{
			const int type_a = type(a);
			const int type_b = type(b);

			if (type_a == 0 && type_b == 0) {
				return operator() (a.file_info(), b.file_info());
			}
			return type_a < type_b;
		}
	};

	bool is_equal(dnet_file_info *a, dnet_file_info *b)
	{
		return a->mtime.tsec == b->mtime.tsec
			&& a->mtime.tnsec == b->mtime.tnsec;
	}

	void operator() (std::vector<lookup_result_entry> results, const error_info &error)
	{
		comparator cmp;
		sort(results.begin(), results.end(), cmp);
		for (auto it = results.begin(); it != results.end(); ++it)
			result.process(*it);

		// Prefer to use user's group
		for (size_t i = 1; i < results.size(); ++i) {
			// We've found answer with interested group
			if (results[i].command()->id.group_id == group_id) {
				// Check if it has the same priority as first one
				if (!cmp(results[i], results[0]) && !cmp(results[0], results[i]))
					std::swap(results[i], results[0]);
				break;
			}
		}
		result.complete(error);
	}
};

async_lookup_result session::prepare_latest(const key &id, const std::vector<int> &groups)
{
	async_lookup_result result(*this);
	async_result_handler<lookup_result_entry> result_handler(result);

	if (groups.empty()) {
		result_handler.complete(error_info());
		return result;
	}
	transform(id);

	std::list<async_write_result> results;

	{
		session_scope scope(*this);

		// Ensure checkers and policy will work only for aggregated request
		set_filter(filters::all_with_ack);
		set_checker(checkers::no_check);
		set_exceptions_policy(no_exceptions);

		dnet_id raw = id.id();
		for(size_t i = 0; i < groups.size(); ++i) {
			session session_copy = clone();

			session_copy.set_groups(std::vector<int>(1, groups[i]));
			results.emplace_back(std::move(session_copy.lookup(raw)));
		}

		auto tmp_result = aggregated(*this, results.begin(), results.end());
		prepare_latest_functor functor = { result_handler, id.id().group_id };
		tmp_result.connect(functor);
	}
	return result;
}

// It could be a lambda functor! :`(
struct read_latest_callback
{
	session sess;
	key id;
	uint64_t offset;
	uint64_t size;
	async_result_handler<read_result_entry> handler;
	std::vector<int> groups;

	void operator() (const std::vector<lookup_result_entry> &result, const error_info &error)
	{
		if (!error && !result.empty()) {
			groups.clear();
			groups.reserve(result.size());
			for (auto it = result.begin(); it != result.end(); ++it)
				groups.push_back(it->command()->id.group_id);
		}

		{
			session_scope scope(sess);
			sess.set_exceptions_policy(session::no_exceptions);
			sess.read_data(id, groups, offset, size).connect(handler);
		}
	}
};

async_read_result session::read_latest(const key &id, uint64_t offset, uint64_t size)
{
	async_read_result result(*this);
	{
		session_scope scope(*this);
		set_filter(filters::positive);
		set_checker(checkers::no_check);

		read_latest_callback callback = { *this, id, offset, size, result, mix_states(id) };
		prepare_latest(id, callback.groups).connect(callback);
	}
	return result;
}

async_write_result session::write_data(const dnet_io_control &ctl)
{
	async_write_result result(*this);
	auto cb = createCallback<write_callback>(*this, result, ctl);

	cb->ctl.cmd = DNET_CMD_WRITE;
	cb->ctl.cflags |= DNET_FLAGS_NEED_ACK;

	memcpy(cb->ctl.io.id, cb->ctl.id.id, DNET_ID_SIZE);

	startCallback(cb);
	return result;
}

async_write_result session::write_data(const dnet_io_attr &io, const data_pointer &file)
{
	struct dnet_io_control ctl;
	memset(&ctl, 0, sizeof(ctl));
	dnet_empty_time(&ctl.io.timestamp);

	ctl.cflags = get_cflags();
	ctl.data = file.data();

	ctl.io = io;

	ctl.io.size = file.size();

	ctl.io.flags |= get_ioflags();

	dnet_setup_id(&ctl.id, 0, (unsigned char *)io.id);

	ctl.fd = -1;

	return write_data(ctl);
}


async_write_result session::write_data(const key &id, const data_pointer &file, uint64_t remote_offset)
{
	transform(id);
	dnet_id raw = id.id();

	struct dnet_io_control ctl;

	memset(&ctl, 0, sizeof(ctl));
	dnet_empty_time(&ctl.io.timestamp);

	ctl.cflags = get_cflags();
	ctl.data = file.data();

	ctl.io.flags = get_ioflags();
	ctl.io.user_flags = get_user_flags();
	ctl.io.offset = remote_offset;
	ctl.io.size = file.size();

	memcpy(&ctl.id, &raw, sizeof(struct dnet_id));

	ctl.fd = -1;

	return write_data(ctl);
}

struct chunk_handler : public std::enable_shared_from_this<chunk_handler> {

	chunk_handler(const async_write_result::handler &handler, const session &sess,
				  const key &id, const data_pointer &content, const uint64_t &remote_offset, const uint64_t &chunk_size)
		: handler(handler)
		, sess(sess.clone())
		, id (id)
		, content(content)
		, remote_offset(remote_offset)
		, chunk_size(chunk_size)
	{
		//this->sess.set_filter(filters::all_with_ack);
	}

	void write_next(const std::vector<write_result_entry> &entries, const error_info &error) {
		if (error.code() != 0) {
			handler.complete(error);
			return;
		}

		std::vector<int> groups;
		for (auto it = entries.begin(); it != entries.end(); ++it) {
			groups.push_back(it->command()->id.group_id);
		}
		sess.set_groups(groups);

		remote_offset += chunk_size;
		if (remote_offset + chunk_size >= content.size()) {
			auto write_content = content.slice(remote_offset, content.size() - remote_offset);
			auto awr = sess.write_commit(id, write_content, remote_offset, content.size());
			awr.connect(std::bind(&chunk_handler::finish, shared_from_this(), std::placeholders::_1, std::placeholders::_2));
		} else {
			auto write_content = content.slice(remote_offset, chunk_size);
			auto awr = sess.write_plain(id, write_content, remote_offset);
			awr.connect(std::bind(&chunk_handler::write_next, shared_from_this(), std::placeholders::_1, std::placeholders::_2));
		}
	}

	void finish(const std::vector<write_result_entry> &entries, const error_info &error) {
		for (auto it = entries.begin(); it != entries.end(); ++it)
			handler.process(*it);
		handler.complete(error);
	}

	async_write_result::handler handler;
	session sess;

	key id;
	data_pointer content;
	uint64_t remote_offset;
	uint64_t chunk_size;

};

async_write_result session::write_data(const key &id, const data_pointer &file, uint64_t remote_offset, uint64_t chunk_size)
{
	if (file.size() <= chunk_size || chunk_size == 0)
		return write_data(id, file, remote_offset);

	data_pointer write_content = file.slice(remote_offset, chunk_size);
	auto awr = write_prepare(id, write_content, remote_offset, file.size());

	async_write_result res(*this);
	async_write_result::handler handler(res);

	auto ch = std::make_shared<chunk_handler>(handler, *this, id, file, remote_offset, chunk_size);
	awr.connect(std::bind(&chunk_handler::write_next, ch, std::placeholders::_1, std::placeholders::_2));

	return res;
}

// At every iteration ask items to find the latest one
// Read it, process and write result to all groups
struct cas_functor : std::enable_shared_from_this<cas_functor>
{
	ELLIPTICS_DISABLE_COPY(cas_functor)

	typedef std::shared_ptr<cas_functor> ptr;

	cas_functor(session &sess,
		const async_write_result &result,
		const std::function<data_pointer (const data_pointer &)> &converter,
		const key &id,
		uint64_t remote_offset,
		int count,
		std::vector<int> &&groups)
		: sess(sess),
		handler(result),
		converter(converter),
		id(id),
		remote_offset(remote_offset),
		index(0),
		count(count),
		groups(groups)
	{
	}

	session sess;
	async_result_handler<write_result_entry> handler;
	std::function<data_pointer (const data_pointer &)> converter;
	key id;
	uint64_t remote_offset;
	int index;
	int count;

	std::vector<int> groups;
	std::vector<dnet_id> check_sums;

	void next_iteration() {
		session_scope guard(sess);
		sess.set_exceptions_policy(session::no_exceptions);
		sess.set_filter(filters::all);
		sess.set_cflags(sess.get_cflags() | DNET_FLAGS_CHECKSUM);

		sess.prepare_latest(id, groups)
			.connect(bind_method(shared_from_this(), &cas_functor::on_prepare_lastest));
	}

	void on_prepare_lastest(const sync_lookup_result &result, const error_info &err) {
		if (!err && !result.empty()) {
			groups.clear();
			check_sums.clear();
			groups.reserve(result.size());
			check_sums.reserve(result.size());

			dnet_id checksum;

			for (auto it = result.begin(); it != result.end(); ++it) {
				const lookup_result_entry &entry = *it;
				if (entry.is_ack()) {
					continue;
				} if (entry.error()) {
					memset(&checksum, 0, sizeof(checksum));
				} else {
					memcpy(checksum.id, entry.file_info()->checksum, sizeof(checksum.id));
				}
				groups.push_back(entry.command()->id.group_id);
				check_sums.push_back(checksum);
			}
		} else {
			dnet_id checksum;
			memset(&checksum, 0, sizeof(checksum));
			check_sums.assign(groups.size(), checksum);
		}

		session_scope guard(sess);
		sess.set_exceptions_policy(session::no_exceptions);
		sess.set_filter(filters::positive);
		sess.set_ioflags(sess.get_ioflags() | DNET_IO_FLAGS_CHECKSUM);

		sess.read_data(id, remote_offset, 0)
			.connect(bind_method(shared_from_this(), &cas_functor::on_read));
	}

	void on_read(const sync_read_result &result, const error_info &err) {
		if (err && err.code() != -ENOENT) {
			handler.complete(err);
			return;
		}
		data_pointer data;
		uint32_t group_id = 0;
		const read_result_entry *entry = NULL;
		dnet_id csum;
		if (err.code() != -ENOENT) {
			entry = &result[0];
			data = entry->file();
			group_id = entry->command()->id.group_id;
			memcpy(csum.id, entry->io_attribute()->parent, sizeof(csum.id));
			csum.group_id = 0;
		} else {
			memset(&csum, 0, sizeof(csum));
		}

		data_pointer write_data = converter(data);

		if (write_data.size() == data.size()
			&& ((write_data.empty() && data.empty())
				|| write_data.data() == data.data())) {
			// Fake users and the system
			// We gave them a hope that write was successful,
			// but really data were already OK.

			dnet_addr addr;
			memset(&addr, 0, sizeof(addr));
			dnet_cmd cmd;
			memset(&cmd, 0, sizeof(cmd));
			if (entry) {
				cmd.id = entry->command()->id;
			} else if (!result.empty()) {
				cmd.id = result[0].command()->id;
			}
			cmd.cmd = DNET_CMD_WRITE;

			auto data = std::make_shared<callback_result_data>(&addr, &cmd);
			callback_result_entry entry = data;
			handler.process(*static_cast<const write_result_entry *>(&entry));
			handler.complete(error_info());
			return;
		}

		session write_sess = sess.clone();
		write_sess.set_filter(filters::all_with_ack);
		write_sess.set_exceptions_policy(session::no_exceptions);
		write_sess.set_groups(std::vector<int>());

		std::list<async_write_result> write_results;

		std::vector<int> write_groups;
		std::swap(write_groups, groups);

		dnet_id raw_id = id.id();
		for (size_t i = 0; i < write_groups.size(); ++i) {
			raw_id.group_id = write_groups[i];
			if (raw_id.group_id == group_id)
				check_sums[i] = csum;

			auto result = write_sess.write_cas(raw_id, write_data, check_sums[i], remote_offset);
			write_results.emplace_back(std::move(result));
		}

		aggregated(write_sess, write_results.begin(), write_results.end())
			.connect(bind_method(shared_from_this(), &cas_functor::on_write_entry),
				bind_method(shared_from_this(), &cas_functor::on_write_finished));
	}

	void on_write_entry(const write_result_entry &result) {
		handler.process(result);

		if (result.error().code() == -EBADFD)
			groups.push_back(result.command()->id.group_id);
	}

	void on_write_finished(const error_info &err) {
		if (groups.empty()) {
			handler.complete(err);
			return;
		}

		++index;
		if (index < count) {
			next_iteration();
		} else {
			handler.complete(create_error(-EBADFD, id, "write_cas: too many attemps: %d", count));
		}
	}
}; /* struct write_entry */

async_write_result session::write_cas(const key &id, const std::function<data_pointer (const data_pointer &)> &converter,
		uint64_t remote_offset, int count)
{
	transform(id);

	async_write_result result(*this);

	auto functor = std::make_shared<cas_functor>(*this, result, converter, id, remote_offset, count, mix_states(id));
	functor->next_iteration();

	return result;
}

async_write_result session::write_cas(const key &id, const data_pointer &file, const dnet_id &old_csum, uint64_t remote_offset)
{
	transform(id);
	dnet_id raw = id.id();

	struct dnet_io_control ctl;

	memset(&ctl, 0, sizeof(ctl));
	dnet_empty_time(&ctl.io.timestamp);

	ctl.cflags = get_cflags();
	ctl.data = file.data();

	ctl.io.flags = get_ioflags() | DNET_IO_FLAGS_COMPARE_AND_SWAP;
	ctl.io.user_flags = get_user_flags();
	ctl.io.offset = remote_offset;
	ctl.io.size = file.size();
	ctl.io.num = file.size() + remote_offset;

	memcpy(&ctl.id, &raw, sizeof(struct dnet_id));
	memcpy(&ctl.io.parent, &old_csum.id, DNET_ID_SIZE);

	ctl.fd = -1;

	return write_data(ctl);
}

async_write_result session::write_prepare(const key &id, const data_pointer &file, uint64_t remote_offset, uint64_t psize)
{
	transform(id);

	struct dnet_io_control ctl;

	memset(&ctl, 0, sizeof(ctl));
	dnet_empty_time(&ctl.io.timestamp);

	ctl.cflags = get_cflags();
	ctl.data = file.data();

	ctl.io.flags = get_ioflags() | DNET_IO_FLAGS_PREPARE | DNET_IO_FLAGS_PLAIN_WRITE;
	ctl.io.user_flags = get_user_flags();
	ctl.io.offset = remote_offset;
	ctl.io.size = file.size();
	ctl.io.num = psize;

	memcpy(&ctl.id, &id.id(), sizeof(ctl.id));

	ctl.fd = -1;

	return write_data(ctl);
}

async_write_result session::write_plain(const key &id, const data_pointer &file, uint64_t remote_offset)
{
	transform(id);

	struct dnet_io_control ctl;

	memset(&ctl, 0, sizeof(ctl));
	dnet_empty_time(&ctl.io.timestamp);

	ctl.cflags = get_cflags();
	ctl.data = file.data();

	ctl.io.flags = get_ioflags() | DNET_IO_FLAGS_PLAIN_WRITE;
	ctl.io.user_flags = get_user_flags();
	ctl.io.offset = remote_offset;
	ctl.io.size = file.size();
	ctl.id = id.id();
	ctl.io.num = file.size() + remote_offset;

	memcpy(&ctl.id, &id.id(), sizeof(ctl.id));

	ctl.fd = -1;

	return write_data(ctl);
}

async_write_result session::write_commit(const key &id, const data_pointer &file, uint64_t remote_offset, uint64_t csize)
{
	transform(id);

	struct dnet_io_control ctl;

	memset(&ctl, 0, sizeof(ctl));
	dnet_empty_time(&ctl.io.timestamp);

	ctl.cflags = get_cflags();
	ctl.data = file.data();

	ctl.io.flags = get_ioflags() | DNET_IO_FLAGS_COMMIT | DNET_IO_FLAGS_PLAIN_WRITE;
	ctl.io.user_flags = get_user_flags();
	ctl.io.offset = remote_offset;
	ctl.io.size = file.size();
	ctl.io.num = csize;
	ctl.id = id.id();

	ctl.fd = -1;

	return write_data(ctl);
}

async_write_result session::write_cache(const key &id, const data_pointer &file, long timeout)
{
	transform(id);
	dnet_id raw = id.id();

	struct dnet_io_control ctl;

	memset(&ctl, 0, sizeof(ctl));
	dnet_empty_time(&ctl.io.timestamp);

	ctl.cflags = get_cflags();
	ctl.data = file.data();

	ctl.io.flags = get_ioflags() | DNET_IO_FLAGS_CACHE;
	ctl.io.user_flags = get_user_flags();
	ctl.io.start = timeout;
	ctl.io.size = file.size();

	memcpy(&ctl.id, &raw, sizeof(struct dnet_id));

	ctl.fd = -1;

	return write_data(ctl);
}

std::string session::lookup_address(const key &id, int group_id)
{
	char buf[128];

	int err = dnet_lookup_addr(m_data->session_ptr,
		id.by_id() ? NULL : id.remote().c_str(),
		id.by_id() ? 0 : id.remote().size(),
		id.by_id() ? const_cast<struct dnet_id*>(&id.id()) : NULL,
		group_id, buf, sizeof(buf));
	if (err < 0) {
		if (id.by_id()) {
			throw_error(err, id.id(), "Failed to lookup");
		} else {
			throw_error(err, "Failed to lookup in group %d: key size: %zu",
				group_id, id.remote().size());
		}
	}

	return std::string(buf, strlen(buf));
}

void session::transform(const std::string &data, struct dnet_id &id)
{
	dnet_transform(m_data->session_ptr, (void *)data.data(), data.size(), &id);
<<<<<<< HEAD
	id.trace_id = m_data->trace_id;
	trace_id = m_data->trace_id;
=======
>>>>>>> dbad4f0f
}

void session::transform(const std::string &data, struct dnet_raw_id &id)
{
	dnet_transform_raw(m_data->session_ptr, (void *)data.data(), data.size(), (char *)id.id, sizeof(id.id));
}

void session::transform(const data_pointer &data, dnet_id &id)
{
	dnet_transform(m_data->session_ptr, data.data(), data.size(), &id);
<<<<<<< HEAD
	id.trace_id = m_data->trace_id;
	trace_id = m_data->trace_id;
=======
>>>>>>> dbad4f0f
}

void session::transform(const key &id)
{
	const_cast<key&>(id).transform(*this);
}

async_lookup_result session::lookup(const key &id)
{
	transform(id);

	async_lookup_result result(*this);
	auto cb = createCallback<lookup_callback>(*this, result);
	cb->kid = id;

	mix_states(id, cb->groups);

	startCallback(cb);
	return result;
}

async_remove_result session::remove(const key &id)
{
	transform(id);

	async_remove_result result(*this);
	auto cb = createCallback<remove_callback>(*this, result, id.id());

	startCallback(cb);
	return result;
}

async_stat_result session::stat_log()
{
	async_stat_result result(*this);
	auto cb = createCallback<stat_callback>(*this, result);

	startCallback(cb);
	return result;
}

async_stat_result session::stat_log(const key &id)
{
	async_stat_result result(*this);
	transform(id);

	auto cb = createCallback<stat_callback>(*this, result);
	cb->id = id.id();
	cb->has_id = true;

	startCallback(cb);
	return result;
}

async_stat_count_result session::stat_log_count()
{
	async_stat_count_result result(*this);
	auto cb = createCallback<stat_count_callback>(*this, result);

	startCallback(cb);
	return result;
}

int session::state_num(void)
{
	return dnet_state_num(m_data->session_ptr);
}

async_generic_result session::request_cmd(const transport_control &ctl)
{
	async_generic_result result(*this);
	auto cb = createCallback<cmd_callback>(*this, result, ctl);

	startCallback(cb);
	return result;
}

void session::update_status(const char *saddr, const int port, const int family, struct dnet_node_status *status)
{
	int err;
	struct dnet_addr addr;

	memset(&addr, 0, sizeof(addr));
	addr.addr_len = sizeof(addr.addr);
	addr.family = family;

	err = dnet_fill_addr(&addr, saddr, port, SOCK_STREAM, IPPROTO_TCP);
	if (!err)
		err = dnet_update_status(m_data->session_ptr, &addr, NULL, status);

	if (err < 0) {
		throw_error(err, "%s:%d: failed to request set status %p", saddr, port, status);
	}
}

void session::update_status(const key &id, struct dnet_node_status *status)
{
	transform(id);
	dnet_id raw = id.id();

	int err;

	err = dnet_update_status(m_data->session_ptr, NULL, &raw, status);
	if (err < 0) {
		throw_error(err, id.id(), "failed to request set status %p", status);
	}
}

class read_data_range_callback
{
	public:
		struct scope
		{
			scope(const session &sess, const async_result_handler<read_result_entry> &handler)
				: sess(sess), handler(handler) {}

			session sess;
			struct dnet_io_attr io;
			struct dnet_id id;
			int group_id;
			unsigned int cmd;
			bool need_exit;

			bool has_any;
			dnet_io_attr rep;

			async_result_handler<read_result_entry> handler;
			std::function<void (const read_result_entry &)> me_entry;
			std::function<void (const error_info &)> me_final;
			struct dnet_raw_id start, next;
			struct dnet_raw_id end;
			uint64_t size;
			std::vector<read_result_entry> result;
			error_info last_exception;
		};

		std::shared_ptr<scope> data;

		read_data_range_callback(const session &sess,
			const struct dnet_io_attr &io, int group_id,
			const async_result_handler<read_result_entry> &handler)
			: data(std::make_shared<scope>(sess, handler))
		{
			scope *d = data.get();

			d->io = io;
			d->group_id = group_id;
			d->need_exit = false;
			d->has_any = false;
			d->me_entry = *this;
			d->me_final = *this;
			d->cmd = DNET_CMD_READ_RANGE;
			d->size = io.size;

			memcpy(d->end.id, d->io.parent, DNET_ID_SIZE);

			dnet_setup_id(&d->id, d->group_id, d->io.id);
		}

		void do_next(error_info *error)
		{
			scope *d = data.get();
			struct dnet_node * const node = d->sess.get_node().get_native();
			d->has_any = false;

			if (d->need_exit) {
				if (d->result.empty())
					d->handler.complete(d->last_exception);
				else
					d->handler.complete(error_info());
				return;
			}
			int err = dnet_search_range(node, &d->id, &d->start, &d->next);
			if (err) {
				*error = create_error(err, d->io.id, "Failed to read range data object: group: %d, size: %llu",
					d->group_id, static_cast<unsigned long long>(d->io.size));
				return;
			}

			if ((dnet_id_cmp_str(d->id.id, d->next.id) > 0) ||
					!memcmp(d->start.id, d->next.id, DNET_ID_SIZE) ||
					(dnet_id_cmp_str(d->next.id, d->end.id) > 0)) {
				memcpy(d->next.id, d->end.id, DNET_ID_SIZE);
				d->need_exit = true;
			}

			logger log = d->sess.get_node().get_log();

			if (log.get_log_level() > DNET_LOG_NOTICE) {
				int len = 6;
				char start_id[2*len + 1];
				char next_id[2*len + 1];
				char end_id[2*len + 1];
				char id_str[2*len + 1];

				dnet_log_raw(node, DNET_LOG_NOTICE, "id: %s, start: %s: next: %s, end: %s, size: %llu, cmp: %d\n",
						dnet_dump_id_len_raw(d->id.id, len, id_str),
						dnet_dump_id_len_raw(d->start.id, len, start_id),
						dnet_dump_id_len_raw(d->next.id, len, next_id),
						dnet_dump_id_len_raw(d->end.id, len, end_id),
						(unsigned long long)d->size, dnet_id_cmp_str(d->next.id, d->end.id));
			}

			memcpy(d->io.id, d->id.id, DNET_ID_SIZE);
			memcpy(d->io.parent, d->next.id, DNET_ID_SIZE);

			d->io.size = d->size;

			std::vector<int> groups(1, d->group_id);
			{
				session_scope scope(d->sess);
				d->sess.set_checker(checkers::no_check);
				d->sess.set_filter(filters::all_with_ack);
				d->sess.set_exceptions_policy(session::no_exceptions);

				d->sess.read_data(d->id, groups, d->io, d->cmd).connect(d->me_entry, d->me_final);
			}
		}

		void operator() (const read_result_entry &entry)
		{
			scope *d = data.get();

			d->has_any = true;
			if (entry.status() == 0 && entry.data().size() == sizeof(dnet_io_attr))
				d->rep = *entry.io_attribute();
			else
				d->handler.process(entry);
		}

		void operator() (const error_info &error)
		{
			scope *d = data.get();

			if (error) {
				d->last_exception = error;
			} else {
				struct dnet_io_attr *rep = &d->rep;

				dnet_log_raw(d->sess.get_node().get_native(),
<<<<<<< HEAD
				               DNET_LOG_NOTICE,
				               "%s: rep_num: %llu, io_start: %llu, io_num: %llu, io_size: %llu\n",
				               dnet_dump_id(&d->id), (unsigned long long)rep->num, (unsigned long long)d->io.start,
				               (unsigned long long)d->io.num, (unsigned long long)d->io.size);
=======
					DNET_LOG_NOTICE, "%s: rep_num: %llu, io_start: %llu, io_num: %llu, io_size: %llu\n",
					dnet_dump_id(&d->id), (unsigned long long)rep->num, (unsigned long long)d->io.start,
					(unsigned long long)d->io.num, (unsigned long long)d->io.size);
>>>>>>> dbad4f0f

				if (d->io.start < rep->num) {
					rep->num -= d->io.start;
					d->io.start = 0;
					d->io.num -= rep->num;

					d->last_exception = error_info();

					if (!d->io.num) {
						d->handler.complete(error_info());
						return;
					}
				} else {
					d->io.start -= rep->num;
				}
			}

			memcpy(d->id.id, d->next.id, DNET_ID_SIZE);

			error_info next_error;
			do_next(&next_error);
			if (next_error)
				d->handler.complete(next_error);
		}
};

class remove_data_range_callback : public read_data_range_callback
{
	public:
		remove_data_range_callback(const session &sess,
			const struct dnet_io_attr &io, int group_id,
			const async_result_handler<read_result_entry> &handler)
		: read_data_range_callback(sess, io, group_id, handler)
		{
			scope *d = data.get();

			d->cmd = DNET_CMD_DEL_RANGE;
			d->me_entry = *this;
			d->me_final = *this;
		}

		void operator() (const read_result_entry &entry)
		{
			scope *d = data.get();

			d->has_any = true;
			if (entry.status() == 0 && entry.data().size() == sizeof(dnet_io_attr))
				d->rep = *entry.io_attribute();
			d->handler.process(entry);
		}

		void operator() (const error_info &error)
		{
			scope *d = data.get();

			if (error) {
				d->last_exception = error;
			} else {
				if (d->has_any) {
<<<<<<< HEAD
					dnet_log_raw(d->sess.get_node().get_native(),
					             DNET_LOG_NOTICE,
					             "%s: rep_num: %llu, io_start: %llu, io_num: %llu, io_size: %llu\n",
					             dnet_dump_id(&d->id), (unsigned long long)d->rep.num, (unsigned long long)d->io.start,
					             (unsigned long long)d->io.num, (unsigned long long)d->io.size);
=======
					dnet_log_raw(d->sess.get_node().get_native(), DNET_LOG_NOTICE,
							"%s: rep_num: %llu, io_start: %llu, io_num: %llu, io_size: %llu\n",
							dnet_dump_id(&d->id), (unsigned long long)d->rep.num, (unsigned long long)d->io.start,
							(unsigned long long)d->io.num, (unsigned long long)d->io.size);
>>>>>>> dbad4f0f
				} else {
					d->handler.complete(create_error(-ENOENT, d->io.id, "Failed to remove range data object: group: %d, size: %llu",
						d->group_id, static_cast<unsigned long long>(d->io.size)));
				}
			}

			memcpy(d->id.id, d->next.id, DNET_ID_SIZE);

			error_info next_error;
			do_next(&next_error);
			if (next_error)
				d->handler.complete(next_error);
		}
};

async_read_result session::read_data_range(const struct dnet_io_attr &io, int group_id)
{
	async_read_result result(*this);
	async_result_handler<read_result_entry> handler(result);
	error_info error;
	read_data_range_callback(*this, io, group_id, handler).do_next(&error);
	if (get_exceptions_policy() & throw_at_start)
		error.throw_error();
	return result;
}


std::vector<std::string> session::read_data_range_raw(dnet_io_attr &io, int group_id)
{
	sync_read_result range_result = read_data_range(io, group_id).get();
	std::vector<std::string> result;

	uint64_t num = 0;

	for (size_t i = 0; i < range_result.size(); ++i) {
		read_result_entry entry = range_result[i];
		if (!(io.flags & DNET_IO_FLAGS_NODATA))
			num += entry.io_attribute()->num;
		else
			result.push_back(entry.data().to_string());
	}

	if (io.flags & DNET_IO_FLAGS_NODATA) {
		std::ostringstream str;
		str << num;
		result.push_back(str.str());
	}

	return result;
}

async_read_result session::remove_data_range(dnet_io_attr &io, int group_id)
{
	async_read_result result(*this);
	async_result_handler<read_result_entry> handler(result);
	error_info error;
	remove_data_range_callback(*this, io, group_id, handler).do_next(&error);
	if (get_exceptions_policy() & throw_at_start)
		error.throw_error();
	return result;
}

std::vector<std::pair<struct dnet_id, struct dnet_addr> > session::get_routes()
{
	std::vector<std::pair<struct dnet_id, struct dnet_addr> > res;
	struct dnet_id *ids = NULL;
	struct dnet_addr *addrs = NULL;

	int count = 0;

	count = dnet_get_routes(m_data->session_ptr, &ids, &addrs);

	if (count > 0) {
		for (int i = 0; i < count; ++i) {
			res.push_back(std::make_pair(ids[i], addrs[i]));
		}
	}

	if (ids)
		free(ids);

	if (addrs)
		free(addrs);

	return res;
}

async_exec_result session::request(dnet_id *id, const exec_context &context)
{
	async_exec_result result(*this);
	auto cb = createCallback<exec_callback>(*this, result);
	cb->id = id;
	cb->sph = context.m_data->sph.data<sph>();

	startCallback(cb);
	return result;
}

async_iterator_result session::iterator(const key &id, const data_pointer& request)
{
	transform(id);
	async_iterator_result result(*this);
	auto cb = createCallback<iterator_callback>(*this, result);
	cb->id = id.id();
	cb->request = request;

	startCallback(cb);
	return result;
}

void session::mix_states(const key &id, std::vector<int> &groups)
{
	transform(id);
	cstyle_scoped_pointer<int> groups_ptr;

	dnet_id raw = id.id();
	int num = dnet_mix_states(m_data->session_ptr, &raw, &groups_ptr.data());
	if (num < 0)
		throw_error(num, "could not fetch groups");
	groups.assign(groups_ptr.data(), groups_ptr.data() + num);
}
void session::mix_states(std::vector<int> &groups)
{
	cstyle_scoped_pointer<int> groups_ptr;

	int num = dnet_mix_states(m_data->session_ptr, NULL, &groups_ptr.data());
	if (num < 0)
		throw std::runtime_error("could not fetch groups: " + std::string(strerror(num)));

	groups.assign(groups_ptr.data(), groups_ptr.data() + num);
}

std::vector<int> session::mix_states(const key &id)
{
	std::vector<int> result;
	mix_states(id, result);
	return result;
}

std::vector<int> session::mix_states()
{
	std::vector<int> result;
	mix_states(result);
	return result;
}

async_iterator_result session::start_iterator(const key &id, const std::vector<dnet_iterator_range>& ranges,
								uint32_t type, uint64_t flags,
								const dnet_time& time_begin, const dnet_time& time_end)
{
	auto ranges_size = ranges.size() * sizeof(ranges.front());

	data_pointer data = data_pointer::allocate(sizeof(dnet_iterator_request) + ranges_size);

	auto req = data.data<dnet_iterator_request>();

	req->action = DNET_ITERATOR_ACTION_START;
	req->itype = type;
	req->flags = flags;
	req->time_begin = time_begin;
	req->time_end = time_end;
	req->range_num = ranges.size();

	memcpy(data.skip<dnet_iterator_request>().data(), &ranges.front(), ranges_size);

	return iterator(id, data);
}

async_iterator_result session::pause_iterator(const key &id, uint64_t iterator_id)
{
	data_pointer data = data_pointer::allocate(sizeof(dnet_iterator_request));
	auto request = data.data<dnet_iterator_request>();
	memset(request, 0, sizeof(dnet_iterator_request));
	request->action = DNET_ITERATOR_ACTION_PAUSE;
	request->id = iterator_id;

	return iterator(id, data);
}

async_iterator_result session::continue_iterator(const key &id, uint64_t iterator_id)
{
	data_pointer data = data_pointer::allocate(sizeof(dnet_iterator_request));
	auto request = data.data<dnet_iterator_request>();
	memset(request, 0, sizeof(dnet_iterator_request));
	request->action = DNET_ITERATOR_ACTION_CONT;
	request->id = iterator_id;

	return iterator(id, data);
}

async_iterator_result session::cancel_iterator(const key &id, uint64_t iterator_id)
{
	data_pointer data = data_pointer::allocate(sizeof(dnet_iterator_request));
	auto request = data.data<dnet_iterator_request>();
	memset(request, 0, sizeof(dnet_iterator_request));
	request->action = DNET_ITERATOR_ACTION_CANCEL;
	request->id = iterator_id;

	return iterator(id, data);
}

async_exec_result session::exec(dnet_id *id, const std::string &event, const data_pointer &data)
{
	exec_context context = exec_context_data::create(event, data);

	sph *s = context.m_data->sph.data<sph>();
	s->flags = DNET_SPH_FLAGS_SRC_BLOCK;

	if (id)
		memcpy(s->src.id, id->id, sizeof(s->src.id));

	return request(id, context);
}

async_exec_result session::exec(struct dnet_id *id, int src_key, const std::string &event, const data_pointer &data)
{
	exec_context context = exec_context_data::create(event, data);

	sph *s = context.m_data->sph.data<sph>();
	s->flags = DNET_SPH_FLAGS_SRC_BLOCK;
	s->src_key = src_key;

	if (id)
		memcpy(s->src.id, id->id, sizeof(s->src.id));

	return request(id, context);
}

async_exec_result session::exec(const exec_context &tmp_context, const std::string &event, const data_pointer &data)
{
	exec_context context = exec_context_data::copy(tmp_context, event, data);

	sph *s = context.m_data->sph.data<sph>();
	s->flags = DNET_SPH_FLAGS_SRC_BLOCK;

	struct dnet_id id;
	dnet_setup_id(&id, 0, s->src.id);

	return request(&id, context);
}

async_push_result session::push(dnet_id *id, const exec_context &tmp_context, const std::string &event, const data_pointer &data)
{
	exec_context context = exec_context_data::copy(tmp_context, event, data);

	sph *s = context.m_data->sph.data<sph>();
	s->flags &= ~DNET_SPH_FLAGS_SRC_BLOCK;

	return request(id, context);
}

async_reply_result session::reply(const exec_context &tmp_context, const data_pointer &data, exec_context::final_state state)
{
	exec_context context = exec_context_data::copy(tmp_context, tmp_context.event(), data);

	sph *s = context.m_data->sph.data<sph>();

	s->flags |= DNET_SPH_FLAGS_REPLY;
	s->flags &= ~DNET_SPH_FLAGS_SRC_BLOCK;

	if (state == exec_context::final)
		s->flags |= DNET_SPH_FLAGS_FINISH;
	else
		s->flags &= ~DNET_SPH_FLAGS_FINISH;

	struct dnet_id id;
	dnet_setup_id(&id, 0, s->src.id);

	return request(&id, context);
}

void session::reply(const struct sph &sph, const std::string &event, const std::string &data, const std::string &)
{
	exec_context context = exec_context_data::copy(sph, event, data);
	reply(context, data, (sph.flags & DNET_SPH_FLAGS_FINISH) ? exec_context::final : exec_context::progressive).wait();
}

async_read_result session::bulk_read(const std::vector<struct dnet_io_attr> &ios_vector)
{
	if (ios_vector.empty()) {
		error_info error = create_error(-EINVAL, "bulk_read failed: ios list is empty");
		if (get_exceptions_policy() & throw_at_start) {
			error.throw_error();
		} else {
			async_read_result result(*this);
			async_result_handler<read_result_entry> handler(result);
			handler.complete(error);
			return result;
		}
	}
	io_attr_set ios(ios_vector.begin(), ios_vector.end());

	struct dnet_io_control control;
	memset(&control, 0, sizeof(control));

	control.fd = -1;

	control.cmd = DNET_CMD_BULK_READ;
	control.cflags = DNET_FLAGS_NEED_ACK | get_cflags();

	memset(&control.io, 0, sizeof(struct dnet_io_attr));
	control.io.flags = get_ioflags();

	dnet_raw_id tmp_id;
	memcpy(tmp_id.id, ios_vector[0].id, DNET_ID_SIZE);

	async_read_result result(*this);
	auto cb = createCallback<read_bulk_callback>(*this, result, ios, control);
	cb->groups = mix_states(key(tmp_id));

	startCallback(cb);
	return result;
}

namespace {
bool dnet_io_attr_compare(const struct dnet_io_attr &io1, const struct dnet_io_attr &io2) {
	int cmp;

	cmp = dnet_id_cmp_str(io1.id, io2.id);
	return cmp < 0;
}
}

async_read_result session::bulk_read(const std::vector<std::string> &keys)
{
	std::vector<struct dnet_io_attr> ios;
	struct dnet_io_attr io;
	memset(&io, 0, sizeof(io));

	io.flags = get_ioflags();

	ios.reserve(keys.size());

	for (size_t i = 0; i < keys.size(); ++i) {
		struct dnet_id id;

		transform(keys[i], id);
		memcpy(io.id, id.id, sizeof(io.id));
		ios.push_back(io);
	}

	return bulk_read(ios);
}

async_read_result session::bulk_read(const std::vector<key> &keys)
{
	std::vector<struct dnet_io_attr> ios;
	struct dnet_io_attr io;
	memset(&io, 0, sizeof(io));

	io.flags = get_ioflags();

	ios.reserve(keys.size());

	for (size_t i = 0; i < keys.size(); ++i) {
		transform(keys[i]);

		memcpy(io.id, keys[i].id().id, sizeof(io.id));
		ios.push_back(io);
	}

	return bulk_read(ios);
}

async_write_result session::bulk_write(const std::vector<dnet_io_attr> &ios, const std::vector<data_pointer> &data)
{
	if (ios.size() != data.size()) {
		error_info error = create_error(-EINVAL, "BULK_WRITE: ios doesn't meet data: io.size: %zd, data.size: %zd",
			ios.size(), data.size());
		if (get_exceptions_policy() & throw_at_start) {
			error.throw_error();
		} else {
			async_write_result result(*this);
			async_result_handler<write_result_entry> handler(result);
			handler.complete(error);
			return result;
		}
	}

	std::list<async_write_result> results;

	{
		session_scope scope(*this);

		// Ensure checkers and filters will work only for aggregated request
		set_filter(filters::all_with_ack);
		set_checker(checkers::no_check);
		set_exceptions_policy(no_exceptions);

		for(size_t i = 0; i < ios.size(); ++i) {
			results.emplace_back(std::move(write_data(ios[i], data[i])));
		}
	}

	return aggregated(*this, results.begin(), results.end());
}

async_write_result session::bulk_write(const std::vector<dnet_io_attr> &ios, const std::vector<std::string> &data)
{
	std::vector<data_pointer> pointer_data(data.begin(), data.end());
	return bulk_write(ios, pointer_data);
}

node &session::get_node()
{
	return m_data->node_guard;
}

const node &session::get_node() const
{
	return m_data->node_guard;
}

dnet_session *session::get_native()
{
	return m_data->session_ptr;
}

} } // namespace ioremap::elliptics<|MERGE_RESOLUTION|>--- conflicted
+++ resolved
@@ -368,11 +368,8 @@
 			checker = checkers::at_least_one;
 			error_handler = error_handlers::none;
 			policy = session::default_exceptions;
-<<<<<<< HEAD
 			trace_id = 0;
 			::trace_id = 0;
-=======
->>>>>>> dbad4f0f
 		}
 
 		session_data(const session_data &other)
@@ -380,7 +377,8 @@
 			filter(other.filter),
 			checker(other.checker),
 			error_handler(other.error_handler),
-			policy(other.policy)
+			policy(other.policy),
+			trace_id(other.trace_id)
 		{
 			session_ptr = dnet_session_copy(other.session_ptr);
 			if (!session_ptr)
@@ -401,6 +399,7 @@
 		result_checker		checker;
 		result_error_handler	error_handler;
 		uint32_t		policy;
+		uint32_t		trace_id;
 };
 
 session::session(const node &n) : m_data(std::make_shared<session_data>(n))
@@ -587,7 +586,6 @@
 	return tm->tv_sec;
 }
 
-<<<<<<< HEAD
 void session::set_trace_id(uint32_t trace_id)
 {
 	m_data->trace_id = trace_id;
@@ -599,8 +597,6 @@
 	return m_data->trace_id;
 }
 
-=======
->>>>>>> dbad4f0f
 void session::read_file(const key &id, const std::string &file, uint64_t offset, uint64_t size)
 {
 	int err;
@@ -1315,11 +1311,8 @@
 void session::transform(const std::string &data, struct dnet_id &id)
 {
 	dnet_transform(m_data->session_ptr, (void *)data.data(), data.size(), &id);
-<<<<<<< HEAD
 	id.trace_id = m_data->trace_id;
 	trace_id = m_data->trace_id;
-=======
->>>>>>> dbad4f0f
 }
 
 void session::transform(const std::string &data, struct dnet_raw_id &id)
@@ -1330,11 +1323,8 @@
 void session::transform(const data_pointer &data, dnet_id &id)
 {
 	dnet_transform(m_data->session_ptr, data.data(), data.size(), &id);
-<<<<<<< HEAD
 	id.trace_id = m_data->trace_id;
 	trace_id = m_data->trace_id;
-=======
->>>>>>> dbad4f0f
 }
 
 void session::transform(const key &id)
@@ -1575,16 +1565,9 @@
 				struct dnet_io_attr *rep = &d->rep;
 
 				dnet_log_raw(d->sess.get_node().get_native(),
-<<<<<<< HEAD
-				               DNET_LOG_NOTICE,
-				               "%s: rep_num: %llu, io_start: %llu, io_num: %llu, io_size: %llu\n",
-				               dnet_dump_id(&d->id), (unsigned long long)rep->num, (unsigned long long)d->io.start,
-				               (unsigned long long)d->io.num, (unsigned long long)d->io.size);
-=======
 					DNET_LOG_NOTICE, "%s: rep_num: %llu, io_start: %llu, io_num: %llu, io_size: %llu\n",
 					dnet_dump_id(&d->id), (unsigned long long)rep->num, (unsigned long long)d->io.start,
 					(unsigned long long)d->io.num, (unsigned long long)d->io.size);
->>>>>>> dbad4f0f
 
 				if (d->io.start < rep->num) {
 					rep->num -= d->io.start;
@@ -1644,18 +1627,10 @@
 				d->last_exception = error;
 			} else {
 				if (d->has_any) {
-<<<<<<< HEAD
-					dnet_log_raw(d->sess.get_node().get_native(),
-					             DNET_LOG_NOTICE,
-					             "%s: rep_num: %llu, io_start: %llu, io_num: %llu, io_size: %llu\n",
-					             dnet_dump_id(&d->id), (unsigned long long)d->rep.num, (unsigned long long)d->io.start,
-					             (unsigned long long)d->io.num, (unsigned long long)d->io.size);
-=======
 					dnet_log_raw(d->sess.get_node().get_native(), DNET_LOG_NOTICE,
 							"%s: rep_num: %llu, io_start: %llu, io_num: %llu, io_size: %llu\n",
 							dnet_dump_id(&d->id), (unsigned long long)d->rep.num, (unsigned long long)d->io.start,
 							(unsigned long long)d->io.num, (unsigned long long)d->io.size);
->>>>>>> dbad4f0f
 				} else {
 					d->handler.complete(create_error(-ENOENT, d->io.id, "Failed to remove range data object: group: %d, size: %llu",
 						d->group_id, static_cast<unsigned long long>(d->io.size)));
