/*
 * 2008+ Copyright (c) Evgeniy Polyakov <zbr@ioremap.net>
 * 2013+ Copyright (c) Kirill Smorodinnikov <shaitkir@gmail.com>
 * All rights reserved.
 *
 * This program is free software; you can redistribute it and/or modify
 * it under the terms of the GNU General Public License as published by
 * the Free Software Foundation; either version 2 of the License, or
 * (at your option) any later version.
 *
 * This program is distributed in the hope that it will be useful,
 * but WITHOUT ANY WARRANTY; without even the implied warranty of
 * MERCHANTABILITY or FITNESS FOR A PARTICULAR PURPOSE.  See the
 * GNU General Public License for more details.
 */

#include <netdb.h>
#include <boost/python.hpp>
#include <boost/python/object.hpp>
#include <boost/python/list.hpp>
#include <boost/python/dict.hpp>
#include <boost/python/stl_iterator.hpp>

#include <elliptics/cppdef.h>

#include <map>
#include <queue>
#include <mutex>
#include <condition_variable>

namespace bp = boost::python;

namespace ioremap { namespace elliptics {

enum elliptics_iterator_actions {
	action_start = DNET_ITERATOR_ACTION_START,
	action_pause = DNET_ITERATOR_ACTION_PAUSE,
	action_cont = DNET_ITERATOR_ACTION_CONT,
	action_cancel = DNET_ITERATOR_ACTION_CANCEL,
};

enum elliptics_iterator_types {
	itype_disk = DNET_ITYPE_DISK,
	itype_network = DNET_ITYPE_NETWORK,
};

enum elliptics_iterator_flags {
	iflag_default = 0,
	iflag_data = DNET_IFLAGS_DATA,
	iflag_key_range = DNET_IFLAGS_KEY_RANGE,
	iflag_ts_range = DNET_IFLAGS_TS_RANGE,
};

enum elliptics_cflags {
	cflags_default = 0,
	cflags_direct = DNET_FLAGS_DIRECT,
	cflags_nolock = DNET_FLAGS_NOLOCK,
};

enum elliptics_ioflags {
	ioflags_default = 0,
	ioflags_append = DNET_IO_FLAGS_APPEND,
	ioflags_compress = DNET_IO_FLAGS_COMPRESS,
	ioflags_prepare = DNET_IO_FLAGS_PREPARE,
	ioflags_commit = DNET_IO_FLAGS_COMMIT,
	ioflags_overwrite = DNET_IO_FLAGS_OVERWRITE,
	ioflags_nocsum = DNET_IO_FLAGS_NOCSUM,
	ioflags_plain_write = DNET_IO_FLAGS_PLAIN_WRITE,
	ioflags_cache = DNET_IO_FLAGS_CACHE,
	ioflags_cache_only = DNET_IO_FLAGS_CACHE_ONLY,
	ioflags_cache_remove_from_disk = DNET_IO_FLAGS_CACHE_REMOVE_FROM_DISK,
};

enum elliptics_log_level {
	log_level_data = DNET_LOG_DATA,
	log_level_error = DNET_LOG_ERROR,
	log_level_info = DNET_LOG_INFO,
	log_level_notice = DNET_LOG_NOTICE,
	log_level_debug = DNET_LOG_DEBUG,
};

static void convert_from_list(const bp::list &l, unsigned char *dst, int dlen)
{
	int length = bp::len(l);

	if (length > dlen)
		length = dlen;

	memset(dst, 0, dlen);
	for (int i = 0; i < length; ++i)
		dst[i] = bp::extract<unsigned char>(l[i]);
}

static bp::list convert_to_list(const unsigned char *src, unsigned int size)
{
	bp::list result;
	for (unsigned int i = 0; i < size; ++i)
		result.append(src[i]);
	return result;
}

class elliptics_id : public key {
public:
	elliptics_id() : key() {}
	elliptics_id(const std::string &remote) : key(remote) {}
	elliptics_id(const dnet_id &id) : key(id) {}
	elliptics_id(const dnet_raw_id &id) : key(id) {}
	elliptics_id(const key &other) : key(other) {}
	elliptics_id(const elliptics_id &other) : key(other) {}

	elliptics_id(const bp::list &id, const uint32_t &group_id) : key() {
		set_id(id);
		set_group_id(group_id);
	}

	bp::list get_id() const {
		return convert_to_list(id().id, sizeof(id().id));
	}

	void set_id(const bp::list &id) {
		dnet_id _id;
		convert_from_list(id, _id.id, sizeof(_id.id));
		key::set_id(_id);
	}

	uint32_t group_id() const {
		return id().group_id;
	}

	void set_group_id(const uint32_t &group_id) {
		key::set_group_id(group_id);
	}

	int cmp(const elliptics_id &other) const {
		return dnet_id_cmp_str(id().id, other.id().id);
	}

	// Implements __str__ method.
	// Always returns printable hex representation of all id bytes
	std::string to_str() const {
		char buffer[2*DNET_ID_SIZE + 1] = {0};
		return std::string(dnet_dump_id_len_raw(id().id, DNET_ID_SIZE, buffer));
	}

	// Implements __repr__ method.
	// Returns group, hex id prefix, and original key string
	// (depending on key's previous history, any of those could be zero or empty).
	std::string to_repr() const {
		std::string result("<id: ");
		result += dnet_dump_id_len(&id(), DNET_DUMP_NUM);
		result += ", '";
		result += remote();
		result += "'>";
		return result;
	}
};

struct elliptics_time : public dnet_time {
	elliptics_time(uint64_t tsec = 0, uint64_t tnsec = 0) {
		this->tsec = tsec;
		this->tnsec = tnsec;
	}

	elliptics_time(const dnet_time &timestamp) {
		tsec = timestamp.tsec;
		tnsec = timestamp.tnsec;
	}

	int cmp_raw(const dnet_time &other) const {
		return dnet_time_cmp(this, &other);
	}

	int cmp(const elliptics_time &other) const {
		return dnet_time_cmp(this, &other);
	}
};

struct elliptics_range {
	elliptics_range() : offset(0), size(0),
		limit_start(0), limit_num(0), ioflags(0), group_id(0) {}

	elliptics_id	start, end;
	uint64_t	offset, size;
	uint64_t	limit_start, limit_num;
	uint32_t	ioflags;
	int		group_id;
};

static void elliptics_extract_range(const struct elliptics_range &r, struct dnet_io_attr &io)
{
	memcpy(io.id, r.start.id().id, sizeof(io.id));
	memcpy(io.parent, r.end.id().id, sizeof(io.parent));

	io.flags = r.ioflags;
	io.size = r.size;
	io.offset = r.offset;
	io.start = r.limit_start;
	io.num = r.limit_num;
}

class elliptics_config {
	public:
		elliptics_config() {
			memset(&config, 0, sizeof(struct dnet_config));
		}

		std::string cookie_get(void) const {
			std::string ret;
			ret.assign(config.cookie, sizeof(config.cookie));
			return ret;
		}

		void cookie_set(const std::string &cookie) {
			size_t sz = sizeof(config.cookie);
			if (cookie.size() + 1 < sz)
				sz = cookie.size() + 1;
			memset(config.cookie, 0, sizeof(config.cookie));
			snprintf(config.cookie, sz, "%s", (char *)cookie.data());
		}

		struct dnet_config		config;
};

class elliptics_status : public dnet_node_status
{
	public:
		elliptics_status() {
			nflags = 0;
			status_flags = 0;
			log_level = 0;
		}

		elliptics_status(const dnet_node_status &other) : dnet_node_status(other) {
		}

		elliptics_status &operator =(const dnet_node_status &other) {
			dnet_node_status::operator =(other);
			return *this;
		}
};

class elliptics_node_python : public node, public bp::wrapper<node> {
	public:
		elliptics_node_python(const logger &l)
			: node(l) {}

		elliptics_node_python(const logger &l, elliptics_config &cfg)
			: node(l, cfg.config) {}

		elliptics_node_python(const node &n): node(n) {}
};

template <typename T>
static std::vector<T> convert_to_vector(const bp::api::object &list)
{
	bp::stl_input_iterator<T> begin(list), end;
	return std::vector<T>(begin, end);
}

template <typename T>
struct python_async_result
{
	typedef typename async_result<T>::iterator iterator;

	std::shared_ptr<async_result<T>> scope;

	iterator begin() {
		return scope->begin();
	}

	iterator end() {
		return scope->end();
	}

	bp::list get() {
		bp::list ret;

		auto res = scope->get();
		for (auto it = res.begin(), end = res.end(); it != end; ++it) {
			ret.append(*it);
		}

		return ret;
	}

	void wait() {
		scope->wait();
	}

	bool successful() {
		if (!scope->ready()) {
			PyErr_SetString(PyExc_ValueError, "Async write operation hasn't yet been completed");
			bp::throw_error_already_set();
		}

		return !scope->error();
	}

	bool ready() {
		return scope->ready();
	}

	dnet_time elapsed_time() {
		return scope->elapsed_time();
	}
};

template <typename T>
python_async_result<T> create_result(async_result<T> &&result)
{
	python_async_result<T> pyresult = { std::make_shared<async_result<T>>(std::move(result)) };
	return pyresult;
}

template <typename... Args>
struct def_async_result;

template <typename T>
struct def_async_result<T>
{
	static void init() {
		bp::class_<python_async_result<T>>("AsyncResult", bp::no_init)
			.def("__iter__", bp::iterator<python_async_result<T>>())
			.def("get", &python_async_result<T>::get)
			.def("wait", &python_async_result<T>::wait)
			.def("successful", &python_async_result<T>::successful)
			.def("ready", &python_async_result<T>::ready)
			.def("elapsed_time", &python_async_result<T>::elapsed_time)
		;
	}
};

template <>
struct def_async_result<>
{
	static void init() {}
};

template <typename T, typename... Args>
struct def_async_result<T, Args...>
{
	static void init() {
		def_async_result<T>::init();
		def_async_result<Args...>::init();
	}
};

typedef python_async_result<iterator_result_entry>		python_iterator_result;
typedef python_async_result<read_result_entry> 			python_read_result;
typedef python_async_result<lookup_result_entry>		python_lookup_result;
typedef python_async_result<write_result_entry>			python_write_result;
typedef python_async_result<remove_result_entry>		python_remove_result;
typedef python_async_result<exec_result_entry>			python_exec_result;

typedef python_async_result<callback_result_entry>		python_async_set_indexes_result;
typedef python_async_result<find_indexes_result_entry>	python_find_indexes_result;
typedef python_async_result<index_entry>				python_check_indexes_result;

class elliptics_session: public session, public bp::wrapper<session> {
	public:
		elliptics_session(const node &n) : session(n) {}

		void set_groups(const bp::api::object &groups) {
			session::set_groups(convert_to_vector<int>(groups));
		}

		void set_direct_id(std::string saddr, int port, int family) {
			session::set_direct_id(saddr.c_str(), port, family);
		}

		struct elliptics_id get_direct_id() {
			dnet_id id = session::get_direct_id();
			return id;
		}

		bp::list get_groups() {
			std::vector<int> groups = session::get_groups();
			bp::list res;
			for (size_t i=0; i<groups.size(); i++) {
				res.append(groups[i]);
			}

			return res;
		}

		void read_file_by_id(struct elliptics_id &id, const std::string &file, uint64_t offset, uint64_t size) {
			read_file(id, file, offset, size);
		}

		void read_file_by_data_transform(const std::string &remote, const std::string &file,
		                                 uint64_t offset, uint64_t size) {
			read_file(key(remote), file, offset, size);
		}

		void write_file_by_id(struct elliptics_id &id, const std::string &file,
						    uint64_t local_offset, uint64_t offset, uint64_t size) {
			write_file(id, file, local_offset, offset, size);
		}

		void write_file_by_data_transform(const std::string &remote, const std::string &file,
		                                  uint64_t local_offset, uint64_t offset, uint64_t size) {
			write_file(key(remote), file, local_offset, offset, size);
		}

		std::string read_data_by_id(const struct elliptics_id &id, uint64_t offset, uint64_t size) {
			return read_data(id, offset, size).get()[0].file().to_string();
		}

		std::string read_data_by_data_transform(const std::string &remote, uint64_t offset, uint64_t size) {
			return read_data(key(remote), offset, size).get()[0].file().to_string();
		}

		bp::list prepare_latest_by_id(const struct elliptics_id &id, const bp::api::object &gl) {
			std::vector<int> groups = convert_to_vector<int>(gl);

			prepare_latest(id, groups);

			bp::list l;
			for (unsigned i = 0; i < groups.size(); ++i)
				l.append(groups[i]);

			return l;
		}

		std::string prepare_latest_by_id_str(const struct elliptics_id &id, const bp::api::object &gl) {
			std::vector<int> groups = convert_to_vector<int>(gl);

			prepare_latest(id, groups);

			std::string ret;
			ret.assign((char *)groups.data(), groups.size() * 4);

			return ret;
		}

		std::string read_latest_by_id(const struct elliptics_id &id, uint64_t offset, uint64_t size) {
			return read_latest(id, offset, size).get()[0].file().to_string();
		}

		std::string read_latest_by_data_transform(const std::string &remote, uint64_t offset, uint64_t size) {
			return read_latest(key(remote), offset, size).get()[0].file().to_string();
		}

		python_read_result read_latest_async(const elliptics_id &id, uint64_t offset, uint64_t size) {
			return create_result(std::move(session::read_latest(id, offset, size)));
		}

		std::string convert_to_string(const sync_write_result &result) {
			std::string str;

			for (size_t i = 0; i < result.size(); ++i) {
				write_result_entry entry = result[i];
				str += entry.raw_data().to_string();
			}

			return str;
		}

		std::string write_data_by_id(const struct elliptics_id &id, const std::string &data, uint64_t remote_offset) {
			return convert_to_string(write_data(id, data, remote_offset));
		}

		std::string write_data_by_data_transform(const std::string &remote, const std::string &data, uint64_t remote_offset) {
			return convert_to_string(write_data(key(remote), data, remote_offset));
		}

		python_write_result write_data_async(const bp::tuple &attr, const std::string &data) {

			dnet_io_attr io;
			memset(&io, 0, sizeof(io));

			elliptics_id& e_id = bp::extract<elliptics_id&>(attr[0]);
			transform(e_id);
			dnet_id id = e_id.id();
			memcpy(io.id, id.id, sizeof(io.id));

			elliptics_time& timestamp = bp::extract<elliptics_time&>(attr[1]);
			io.timestamp = timestamp;

			io.user_flags = bp::extract<uint64_t>(attr[2]);

			return create_result(std::move(session::write_data(io, data)));
		}

		std::string write_cache_by_id(const struct elliptics_id &id, const std::string &data,
		                              long timeout) {
			return convert_to_string(write_cache(id, data, timeout));
		}

		std::string write_cache_by_data_transform(const std::string &remote, const std::string &data,
		                                          long timeout) {
			return convert_to_string(write_cache(remote, data, timeout));
		}

		std::string lookup_addr_by_data_transform(const std::string &remote, const int group_id) {
			return lookup_address(remote, group_id);
		}

		std::string lookup_addr_by_id(const struct elliptics_id &id) {
			return lookup_address(id, id.id().group_id);
		}

		bp::tuple parse_lookup(const lookup_result_entry &lookup) {
			struct dnet_addr *addr = lookup.address();
			struct dnet_file_info *info = lookup.file_info();

			std::string address(dnet_server_convert_dnet_addr(addr));
			int port = dnet_server_convert_port((struct sockaddr *)addr->addr, addr->addr_len);

			return bp::make_tuple(address, port, info->size);
		}

		bp::tuple lookup_by_data_transform(const std::string &remote) {
			return parse_lookup(lookup(remote).get()[0]);
		}

		python_lookup_result lookup_async(const struct elliptics_id& id) {
			return create_result(std::move(session::lookup(id)));
		}

		bp::tuple lookup_by_id(const struct elliptics_id &id) {
			return parse_lookup(lookup(id).get()[0]);
		}

		elliptics_status update_status_by_id(const struct elliptics_id &id, elliptics_status &status) {
			update_status(id, &status);
			return status;
		}

		elliptics_status update_status_by_string(const std::string &saddr, const int port, const int family,
		                                         elliptics_status &status) {
			update_status(saddr.c_str(), port, family, &status);
			return status;
		}

		bp::list read_data_range(const struct elliptics_range &r) {
			struct dnet_io_attr io;
			elliptics_extract_range(r, io);

			std::vector<std::string> ret;
			ret = session::read_data_range_raw(io, r.group_id);

			bp::list l;

			for (size_t i = 0; i < ret.size(); ++i) {
				l.append(ret[i]);
			}

			return l;
		}

		bp::list get_routes() {

			std::vector<std::pair<struct dnet_id, struct dnet_addr> > routes;
			std::vector<std::pair<struct dnet_id, struct dnet_addr> >::iterator it;

			bp::list res;

			routes = session::get_routes();

			for (it = routes.begin(); it != routes.end(); it++) {
				struct elliptics_id id(it->first);
				std::string address(dnet_server_convert_dnet_addr(&(it->second)));

				res.append(bp::make_tuple(id, address));
			}

			return res;
		}

		python_iterator_result start_iterator(const elliptics_id &id, const bp::api::object &ranges,
		                                      uint32_t type, uint64_t flags,
		                                      const elliptics_time& time_begin = elliptics_time(0, 0),
		                                      const elliptics_time& time_end = elliptics_time(-1, -1)) {
			std::vector<dnet_iterator_range> std_ranges = convert_to_vector<dnet_iterator_range>(ranges);
			return create_result(std::move(session::start_iterator(id, std_ranges, type, flags,
							time_begin, time_end)));
		}

		python_iterator_result pause_iterator(const elliptics_id &id, const uint64_t &iterator_id) {
			return create_result(std::move(session::pause_iterator(id, iterator_id)));
		}

		python_iterator_result continue_iterator(const elliptics_id &id, const uint64_t &iterator_id) {
			return create_result(std::move(session::continue_iterator(id, iterator_id)));
		}

		python_iterator_result cancel_iterator(const elliptics_id &id, const uint64_t &iterator_id) {
			return create_result(std::move(session::cancel_iterator(id, iterator_id)));
		}

		std::string exec_by_id(const elliptics_id &id, const std::string &event, const std::string &data, const int src_key) {
			std::string result;
			sync_exec_result results = session::exec(const_cast<dnet_id*>(&id.id()), src_key, event, data);
			for (size_t i = 0; i < results.size(); ++i)
				result += results[i].context().data().to_string();

			return result;
		}

		std::string exec_by_name(const std::string &key, const std::string &event, const std::string &data, const int src_key) {
			elliptics_id transformed(key);
			transformed.transform(*this);
			return exec_by_id(transformed, event, data, src_key);
		}

		python_exec_result exec_by_id_async(const elliptics_id &id, const std::string &event, const std::string &data, const int src_key) {
			return create_result(std::move(session::exec(const_cast<dnet_id*>(&id.id()), src_key, event, data)));
		}

		python_exec_result exec_by_name_async(const std::string &key, const std::string &event, const std::string &data, const int src_key) {
			elliptics_id id(key);
			id.transform(*this);
			return create_result(std::move(session::exec(const_cast<dnet_id*>(&id.id()), src_key, event, data)));
		}


		void remove_by_id(const struct elliptics_id &id) {
			remove(id).wait();
		}

		void remove_by_name(const std::string &remote) {
			remove(key(remote)).wait();
		}

		python_remove_result remove_async(const struct elliptics_id &id) {
			return create_result(std::move(session::remove(id)));
		}

		struct dnet_id_comparator {
			bool operator() (const struct dnet_id &first, const struct dnet_id &second) const
			{
				return memcmp(first.id, second.id, sizeof(first.id)) < 0;
			}
		};

		bp::api::object bulk_read_by_name(const bp::api::object &keys, bool raw) {
			std::vector<std::string> std_keys = convert_to_vector<std::string>(keys);

			const sync_read_result ret =  session::bulk_read(std_keys);

			if (raw) {
				bp::list result;
				for (size_t i = 0; i < ret.size(); ++i) {
					const read_result_entry entry = ret[i];
					const uint64_t size = entry.file().size();
					std::string line;
					line.append(reinterpret_cast<char*>(entry.io_attribute()->id), DNET_ID_SIZE);
					line.append(reinterpret_cast<const char*>(&size), sizeof(uint64_t));
					line.append(reinterpret_cast<char*>(entry.file().data()), size);
					result.append(line);
				}

				return result;
			} else {
				bp::dict result;

				std::map<struct dnet_id, std::string, dnet_id_comparator> keys_map;
				for (size_t i = 0; i < std_keys.size(); ++i) {
					key k(std_keys[i]);
					session::transform(k);
					keys_map.insert(std::make_pair(k.id(), std_keys[i]));
				}

				for (size_t i = 0; i < ret.size(); ++i) {
					const read_result_entry entry = ret[i];
					const dnet_id &id = entry.command()->id;
					result[keys_map[id]] = entry.file().to_string();
				}

				return result;
			}
		}

		bp::api::object bulk_read_by_id(const bp::api::object &keys) {
			std::vector<elliptics_id> std_keys = convert_to_vector<elliptics_id>(keys);
			std::vector<dnet_io_attr> ios;
			dnet_io_attr io;
			memset(&io, 0, sizeof(io));

			ios.reserve(std_keys.size());
			for (size_t i = 0; i < std_keys.size(); ++i) {
				transform(std_keys[i]);
				dnet_id id = std_keys[i].id();

				memcpy(io.id, id.id, sizeof(io.id));
				ios.push_back(io);
			}

			const sync_read_result ret =  session::bulk_read(ios);

			std::map<struct dnet_id, elliptics_id, dnet_id_comparator> keys_map;
			for (size_t i = 0; i < std_keys.size(); ++i) {
				const dnet_id id = std_keys[i].id();
				keys_map.insert(std::make_pair(id, std_keys[i]));
			}

			bp::dict result;
			for (size_t i = 0; i < ret.size(); ++i) {
				const read_result_entry entry = ret[i];
				const dnet_id &id = entry.command()->id;
				result[keys_map[id]] = entry.file().to_string();
			}

			return result;
		}

		bp::api::object bulk_read(const bp::api::object &keys) {
			std::vector<elliptics_id> std_keys = convert_to_vector<elliptics_id>(keys);
			std::vector<dnet_io_attr> ios;
			dnet_io_attr io;
			memset(&io, 0, sizeof(io));

			ios.reserve(std_keys.size());
			std::map<struct dnet_id, elliptics_id, dnet_id_comparator> keys_map;
			for (auto it = std_keys.begin(), end = std_keys.end(); it != end; ++it) {
				transform(*it);
				dnet_id id = it->id();
				keys_map.insert(std::make_pair(id, *it));

				memcpy(io.id, id.id, sizeof(io.id));
				ios.push_back(io);
			}

			const sync_read_result res = session::bulk_read(ios);

			bp::list result;
			for (auto it = res.begin(), end = res.end(); it != end; ++it) {
				const dnet_id &id = it->command()->id;
				result.append(bp::make_tuple(keys_map[id], it->file().to_string(), it->io_attribute()->timestamp, it->io_attribute()->user_flags));
			}

			return result;
		}

		python_read_result bulk_read_async(const bp::api::object &keys) {
			std::vector<elliptics_id> std_keys = convert_to_vector<elliptics_id>(keys);
			std::vector<dnet_io_attr> ios;
			ios.reserve(std_keys.size());

			dnet_io_attr io;
			memset(&io, 0, sizeof(io));

			for (auto it = std_keys.begin(), end = std_keys.end(); it != end; ++it) {
				transform(*it);
				dnet_id id = it->id();

				memcpy(io.id, id.id, sizeof(io.id));
				ios.push_back(io);
			}

			return create_result(std::move(session::bulk_read(ios)));
		}

		std::string bulk_write(const bp::api::object &data) {
			std::vector<bp::tuple> std_data = convert_to_vector<bp::tuple>(data);

			std::vector<dnet_io_attr> ios;
			std::vector<std::string> data_to_write;
			data_to_write.reserve(std_data.size());
			dnet_io_attr io;
			memset(&io, 0, sizeof(io));

			for (auto it = std_data.begin(), end = std_data.end(); it != end; ++it) {
				elliptics_id& e_id = bp::extract<elliptics_id&>((*it)[0]);
				transform(e_id);
				dnet_id id = e_id.id();

				std::string data = bp::extract<std::string>((*it)[1]);

				io.timestamp = bp::extract<dnet_time>((*it)[2]);
				io.user_flags = bp::extract<uint64_t>((*it)[3]);

				memcpy(io.id, id.id, sizeof(io.id));
				io.size = data.size();
				data_to_write.push_back(data);

				ios.push_back(io);
			}

			return convert_to_string(session::bulk_write(ios, data_to_write));
		}

		std::string bulk_write_by_id(const bp::api::object &keys, const bp::api::object &data) {
			std::vector<elliptics_id> std_keys = convert_to_vector<elliptics_id>(keys);
			std::vector<std::string> std_data = convert_to_vector<std::string>(data);

			std::vector<dnet_io_attr> ios;
			dnet_io_attr io;
			memset(&io, 0, sizeof(io));
			dnet_empty_time(&io.timestamp);

			for (size_t i = 0; i < std_keys.size(); ++i) {
				transform(std_keys[i]);
				dnet_id id = std_keys[i].id();

				memcpy(io.id, id.id, sizeof(io.id));
				io.size = std_data[i].size();

				ios.push_back(io);
			}

			return convert_to_string(session::bulk_write(ios, std_data));
		}

		std::string bulk_write_by_name(const bp::api::object &keys, const bp::api::object &data) {
			std::vector<std::string> std_keys = convert_to_vector<std::string>(keys);
			std::vector<std::string> std_data = convert_to_vector<std::string>(data);

			std::vector<dnet_io_attr> ios;
			dnet_io_attr io;
			memset(&io, 0, sizeof(io));
			dnet_empty_time(&io.timestamp);

			for (size_t i = 0; i < std_keys.size(); ++i) {
				key id = std_keys[i];
				session::transform(id);

				memcpy(io.id, id.id().id, sizeof(io.id));
				io.size = std_data[i].size();

				ios.push_back(io);
			}

			return convert_to_string(session::bulk_write(ios, std_data));
		}

		python_async_set_indexes_result set_indexes(const elliptics_id &id, const bp::api::object &indexes, const bp::api::object &datas) {
			auto std_indexes = convert_to_vector<std::string>(indexes);
			auto string_datas = convert_to_vector<std::string>(datas);
			std::vector<data_pointer> std_datas(string_datas.begin(), string_datas.end());

			return create_result(std::move(session::set_indexes(id, std_indexes, std_datas)));
		}

		python_async_set_indexes_result set_indexes_raw(const elliptics_id &id, const bp::api::object &indexes) {
			auto std_indexes = convert_to_vector<index_entry>(indexes);

			return create_result(std::move(session::set_indexes(id, std_indexes)));
		}

		python_async_set_indexes_result update_indexes(const elliptics_id &id, const bp::api::object &indexes, const bp::api::object &datas) {
			auto std_indexes = convert_to_vector<std::string>(indexes);
			auto string_datas = convert_to_vector<std::string>(datas);
			std::vector<data_pointer> std_datas(string_datas.begin(), string_datas.end());

			return create_result(std::move(session::update_indexes(id, std_indexes, std_datas)));
		}

		python_async_set_indexes_result update_indexes_raw(const elliptics_id &id, const bp::api::object &indexes) {
			auto std_indexes = convert_to_vector<index_entry>(indexes);

			return create_result(std::move(session::update_indexes(id, std_indexes)));
		}

		python_async_set_indexes_result update_indexes_internal(const elliptics_id &id, const bp::api::object &indexes, const bp::api::object &datas) {
			auto std_indexes = convert_to_vector<std::string>(indexes);
			auto string_datas = convert_to_vector<std::string>(datas);
			std::vector<data_pointer> std_datas(string_datas.begin(), string_datas.end());

			return create_result(std::move(session::update_indexes_internal(id, std_indexes, std_datas)));
		}

		python_async_set_indexes_result update_indexes_internal_raw(const elliptics_id &id, const bp::api::object &indexes) {
			auto std_indexes = convert_to_vector<index_entry>(indexes);

			return create_result(std::move(session::update_indexes_internal(id, std_indexes)));
		}

		python_find_indexes_result find_all_indexes(const bp::api::object &indexes) {
			auto std_indexes = convert_to_vector<std::string>(indexes);

			return create_result(std::move(session::find_all_indexes(std_indexes)));
		}

		python_find_indexes_result find_all_indexes_raw(const bp::api::object &indexes) {
			auto std_ids = convert_to_vector<elliptics_id>(indexes);
			std::vector<dnet_raw_id> std_indexes;
			std_indexes.resize(std_ids.size());
			auto s_it = std_indexes.begin();

			for (auto it = std_ids.begin(), end = std_ids.end(); it != end; ++it) {
				transform(*it);
				*s_it = it->raw_id();
			}

			return create_result(std::move(session::find_all_indexes(std_indexes)));
		}

		python_find_indexes_result find_any_indexes(const bp::api::object &indexes) {
			auto std_indexes = convert_to_vector<std::string>(indexes);

			return create_result(std::move(session::find_any_indexes(std_indexes)));
		}

		python_find_indexes_result find_any_indexes_raw(const bp::api::object &indexes) {
			auto std_ids = convert_to_vector<elliptics_id>(indexes);
			std::vector<dnet_raw_id> std_indexes;
			std_indexes.resize(std_ids.size());
			auto s_it = std_indexes.begin();

			for (auto it = std_ids.begin(), end = std_ids.end(); it != end; ++it) {
				transform(*it);
				*s_it = it->raw_id();
			}

			return create_result(std::move(session::find_any_indexes(std_indexes)));
		}

		python_check_indexes_result list_indexes(const elliptics_id &id) {
			return create_result(std::move(session::list_indexes(id)));
		}

		bp::list stat_log_count() {
			bp::list statistics;

			const sync_stat_count_result result = session::stat_log_count();

			for (size_t i = 0; i < result.size(); ++i) {
				const stat_count_result_entry &data = result[i];

				if (data.size() <= sizeof(struct dnet_addr_stat))
					continue;

				bp::dict node_stat, storage_commands, proxy_commands, counters;
				struct dnet_addr *addr = data.address();
				struct dnet_cmd *cmd = data.command();

				struct dnet_addr_stat *as = data.statistics();

				std::string address(dnet_server_convert_dnet_addr(addr));
				node_stat[std::string("addr")] = address;
				node_stat[std::string("group_id")] = cmd->id.group_id;

				for (int j = 0; j < as->num; ++j) {
					if (j < as->cmd_num) {
						storage_commands[std::string(dnet_counter_string(j, as->cmd_num))] =
								bp::make_tuple((unsigned long long)as->count[j].count,
										(unsigned long long)as->count[j].err);
					} else if (j < (as->cmd_num * 2)) {
						proxy_commands[std::string(dnet_counter_string(j, as->cmd_num))] =
								bp::make_tuple((unsigned long long)as->count[j].count,
										(unsigned long long)as->count[j].err);
					} else {
						counters[std::string(dnet_counter_string(j, as->cmd_num))] =
								bp::make_tuple((unsigned long long)as->count[j].count,
										(unsigned long long)as->count[j].err);
					}
				}

				node_stat["storage_commands"] = storage_commands;
				node_stat["proxy_commands"] = proxy_commands;
				node_stat["counters"] = counters;

				statistics.append(node_stat);
			}

			return statistics;
		}
};

class elliptics_error_translator
{
	public:
		elliptics_error_translator()
		{}

		void operator() (const error &err) const {
			bp::api::object exception(err);
			bp::api::object type = m_type;
			for (size_t i = 0; i < m_types.size(); ++i) {
				if (m_types[i].first == err.error_code()) {
					type = m_types[i].second;
					break;
				}
			}
			PyErr_SetObject(type.ptr(), exception.ptr());
		}

		void initialize() {
			m_type = new_exception("Error");
			register_type(-ENOENT, "NotFoundError");
			register_type(-ETIMEDOUT, "TimeoutError");
		}

		void register_type(int code, const char *name) {
			register_type(code, new_exception(name, m_type.ptr()));
		}

		void register_type(int code, const bp::api::object &type) {
			m_types.push_back(std::make_pair(code, type));
		}

	private:
		bp::api::object new_exception(const char *name, PyObject *parent = NULL) {
			std::string scopeName = bp::extract<std::string>(bp::scope().attr("__name__"));
			std::string qualifiedName = scopeName + "." + name;

			PyObject *type = PyErr_NewException(&qualifiedName[0], parent, 0);
			if (!type)
				bp::throw_error_already_set();
			bp::api::object type_object = bp::api::object(bp::handle<>(type));
			bp::scope().attr(name) = type_object;
			return type_object;
		}

		bp::api::object m_type;
		std::vector<std::pair<int, bp::api::object> > m_types;
};

void ios_base_failure_translator(const std::ios_base::failure &exc)
{
	PyErr_SetString(PyExc_IOError, exc.what());
}

BOOST_PYTHON_MEMBER_FUNCTION_OVERLOADS(add_remote_overloads, add_remote, 2, 3);

std::string dnet_node_status_repr(const dnet_node_status &status)
{
	char buffer[128];
	const size_t buffer_size = sizeof(buffer);
	snprintf(buffer, buffer_size,
		"<SessionStatus nflags:%x, status_flags:%x, log_mask:%x>",
		status.nflags, status.status_flags, status.log_level);
	buffer[buffer_size - 1] = '\0';
	return buffer;
}

void logger_log(logger &log, const char *msg, int level)
{
	log.log(level, msg);
}

void next_impl(bp::api::object &value, const bp::api::object &next)
{
	value = next();
}

elliptics_id dnet_iterator_range_get_key_begin(const dnet_iterator_range *range)
{
	return elliptics_id(range->key_begin);
}

void dnet_iterator_range_set_key_begin(dnet_iterator_range *range, const elliptics_id &id)
{
	range->key_begin = id.raw_id();
}

elliptics_id dnet_iterator_range_get_key_end(const dnet_iterator_range *range)
{
	return elliptics_id(range->key_end);
}

void dnet_iterator_range_set_key_end(dnet_iterator_range *range, const elliptics_id &id)
{
	range->key_end = id.raw_id();
}

dnet_iterator_response iterator_result_response(iterator_result_entry result)
{
	return *result.reply();
}

std::string iterator_result_response_data(iterator_result_entry result)
{
	return result.reply_data().to_string();
}

elliptics_id iterator_response_get_key(dnet_iterator_response *response)
{
	return elliptics_id(response->key);
}

elliptics_time iterator_response_get_timestamp(dnet_iterator_response *response)
{
	return elliptics_time(response->timestamp);
}

uint64_t iterator_response_get_user_flags(dnet_iterator_response *response)
{
	return response->user_flags;
}

void iterator_container_append_rr(iterator_result_container &container,
		dnet_iterator_response &response)
{
	container.append(&response);
}

void iterator_container_append(iterator_result_container &container,
		iterator_result_entry &result)
{
	container.append(result);
}

void iterator_container_sort(iterator_result_container &container)
{
	container.sort();
}

uint64_t iterator_container_get_count(const iterator_result_container &container)
{
	return container.m_count;
}

dnet_iterator_response iterator_container_getitem(const iterator_result_container &container,
                                                  uint64_t n)
{
	if (n >= container.m_count) {
		PyErr_SetString(PyExc_IndexError, "Index out of range");
		bp::throw_error_already_set();
	}
	return container[n];
}

void iterator_container_diff(iterator_result_container &left,
                             iterator_result_container &right,
                             iterator_result_container &diff)
{
	left.diff(right, diff);
}

void iterator_container_merge(const bp::list& /*results*/, bp::dict& /*splitted_dict*/)
{}

std::string read_result_get_data(read_result_entry &result)
{
	return result.file().to_string();
}

elliptics_id read_result_get_id(read_result_entry &result)
{
	dnet_raw_id id;
	memcpy(id.id, result.io_attribute()->id, sizeof(id.id));
	return elliptics_id(id);
}

elliptics_time read_result_get_timestamp(read_result_entry &result)
{
	return elliptics_time(result.io_attribute()->timestamp);
}

uint64_t read_result_get_user_flags(read_result_entry &result)
{
	return result.io_attribute()->user_flags;
}

std::string exec_result_get_event(exec_result_entry &result)
{
	return result.context().event();
}

std::string exec_result_get_data(exec_result_entry &result)
{
	return result.context().data().to_string();
}

int exec_result_get_src_key(exec_result_entry &result)
{
	return result.context().src_key();
}

elliptics_id exec_result_get_src_id(exec_result_entry &result)
{
	const dnet_raw_id *raw = result.context().src_id();
	return elliptics_id(convert_to_list(raw->id, sizeof(raw->id)), 0);
}

std::string exec_result_get_address(exec_result_entry &result)
{
	struct dnet_addr *addr = result.context().address();
	return dnet_server_convert_dnet_addr(addr);
}

elliptics_id index_entry_get_index(index_entry &result)
{
	return elliptics_id(result.index);
}

void index_entry_set_index(index_entry &result, const elliptics_id &id)
{
	result.index = id.raw_id();
}

std::string index_entry_get_data(index_entry &result)
{
	return result.data.to_string();
}

void index_entry_set_data(index_entry &result, const std::string& data)
{
	result.data = data_pointer(data);
}

elliptics_id find_indexes_result_get_id(find_indexes_result_entry &result)
{
	return elliptics_id(result.id);
}

bp::list find_indexes_result_get_indexes(find_indexes_result_entry &result)
{
	bp::list ret;

	for (auto it = result.indexes.begin(), end = result.indexes.end(); it != end; ++it) {
		ret.append(*it);
	}

	return ret;
}

struct id_pickle : bp::pickle_suite
{
	static bp::tuple getinitargs(const elliptics_id& id) {
		return getstate(id);
	}

	static bp::tuple getstate(const elliptics_id& id) {
		return bp::make_tuple(id.get_id(), id.group_id());
	}

	static void setstate(elliptics_id& id, bp::tuple state) {
		if (len(state) != 2) {
			PyErr_SetObject(PyExc_ValueError,
				("expected 2-item tuple in call to __setstate__; got %s"
					% state).ptr()
				);
			bp::throw_error_already_set();
		}

		id.set_id(bp::extract<bp::list>(state[0]));
		id.set_group_id(bp::extract<uint32_t>(state[1]));
	}
};

struct time_pickle : bp::pickle_suite
{
	static bp::tuple getinitargs(const elliptics_time& time) {
		return getstate(time);
	}

	static bp::tuple getstate(const elliptics_time& time) {
		return bp::make_tuple(time.tsec, time.tnsec);
	}

	static void setstate(elliptics_time& time, bp::tuple state) {
		if (len(state) != 2) {
			PyErr_SetObject(PyExc_ValueError,
				("expected 2-item tuple in call to __setstate__; got %s"
					% state).ptr()
				);
			bp::throw_error_already_set();
		}

		time.tsec = bp::extract<uint64_t>(state[0]);
		time.tnsec = bp::extract<uint64_t>(state[1]);
	}
};

BOOST_PYTHON_MODULE(elliptics)
{
	bp::class_<error> error_class("ErrorInfo", bp::init<int, std::string>());
	error_class.def("__str__", &error::error_message);
	error_class.add_property("message", &error::error_message);
	error_class.add_property("code", &error::error_code);
	elliptics_error_translator error_translator;
	error_translator.initialize();


	bp::register_exception_translator<timeout_error>(error_translator);
	bp::register_exception_translator<not_found_error>(error_translator);
	bp::register_exception_translator<error>(error_translator);
	bp::register_exception_translator<std::ios_base::failure>(ios_base_failure_translator);

	bp::class_<elliptics_id>("Id", bp::no_init)
		.def(bp::init<bp::list, uint32_t>(bp::args("key", "group_id")))
		.def(bp::init<std::string>(bp::args("remote")))
		.add_property("id", &elliptics_id::get_id, &elliptics_id::set_id)
		.add_property("group_id", &elliptics_id::group_id, &elliptics_id::set_group_id)
		.def("__cmp__", &elliptics_id::cmp)
		.def("__str__", &elliptics_id::to_str)
		.def_pickle(id_pickle())
		.def("__repr__", &elliptics_id::to_repr)
	;

	bp::class_<elliptics_time>("Time",
			bp::init<uint64_t, uint64_t>(bp::args("tsec", "tnsec")))
		.def_readwrite("tsec", &elliptics_time::tsec)
		.def_readwrite("tnsec", &elliptics_time::tnsec)
		.def("__cmp__", &elliptics_time::cmp_raw)
		.def("__cmp__", &elliptics_time::cmp)
		.def_pickle(time_pickle())
	;

	bp::class_<dnet_iterator_range>("IteratorRange")
		.add_property("key_begin", dnet_iterator_range_get_key_begin,
				dnet_iterator_range_set_key_begin)
		.add_property("key_end", dnet_iterator_range_get_key_end,
				dnet_iterator_range_set_key_end)
	;

	def_async_result<	callback_result_entry,
						lookup_result_entry,
						read_result_entry,
						stat_result_entry,
						stat_count_result_entry,
						iterator_result_entry,
						exec_result_entry,
						find_indexes_result_entry,
						index_entry
					>::init();

	bp::class_<iterator_result_entry>("IteratorResultEntry")
		.add_property("id", &iterator_result_entry::id)
		.add_property("status", &iterator_result_entry::status)
		.add_property("response", iterator_result_response)
		.add_property("response_data", iterator_result_response_data)
	;

	bp::class_<dnet_iterator_response>("IteratorResultResponse",
			bp::no_init)
		.add_property("key", iterator_response_get_key)
		.add_property("timestamp", iterator_response_get_timestamp)
		.add_property("user_flags", iterator_response_get_user_flags)
	;

	bp::class_<iterator_result_container>("IteratorResultContainer",
			bp::init<int>(bp::args("fd")))
		.add_property("fd", &iterator_result_container::m_fd)
		.def(bp::init<int, bool, uint64_t>(bp::args("fd", "sorted", "write_position")))
		.def("append", iterator_container_append)
		.def("append_rr", iterator_container_append_rr)
		.def("sort", iterator_container_sort)
		.def("diff", iterator_container_diff)
		.def("__len__", iterator_container_get_count)
		.def("__getitem__", iterator_container_getitem)
		.def("merge", &iterator_container_merge)
		.staticmethod("merge")
	;

	bp::class_<read_result_entry>("ReadResultEntry")
		.add_property("data", read_result_get_data)
		.add_property("id", read_result_get_id)
		.add_property("timestamp", read_result_get_timestamp)
		.add_property("user_flags", read_result_get_user_flags)
	;

	bp::class_<lookup_result_entry>("LookupResultEntry")
	;

	bp::class_<exec_result_entry>("ExecResultEntry")
		.add_property("event", exec_result_get_event)
		.add_property("data", exec_result_get_data)
		.add_property("src_key", exec_result_get_src_key)
		.add_property("src_id", exec_result_get_src_id)
		.add_property("address", exec_result_get_address)
	;

	bp::class_<index_entry>("IndexEntry")
		.add_property("index",
		              index_entry_get_index,
		              index_entry_set_index)
		.add_property("data",
		              index_entry_get_data,
		              index_entry_set_data)
	;

	bp::class_<find_indexes_result_entry>("FindIndexesResultEntry")
		.add_property("id", find_indexes_result_get_id)
		.add_property("indexes", find_indexes_result_get_indexes)
	;

	bp::class_<callback_result_entry>("CallbackResultEntry")
	;

	bp::class_<elliptics_range>("Range")
		.def_readwrite("start", &elliptics_range::start)
		.def_readwrite("end", &elliptics_range::end)
		.def_readwrite("offset", &elliptics_range::offset)
		.def_readwrite("size", &elliptics_range::size)
		.def_readwrite("ioflags", &elliptics_range::ioflags)
		.def_readwrite("group_id", &elliptics_range::group_id)
		.def_readwrite("limit_start", &elliptics_range::limit_start)
		.def_readwrite("limit_num", &elliptics_range::limit_num)
	;

	bp::class_<logger, boost::noncopyable>("AbstractLogger", bp::no_init)
		.def("log", &logger::log)
	;

	bp::class_<file_logger, bp::bases<logger> > file_logger_class(
		"Logger", bp::init<const char *, const uint32_t>());

	bp::class_<elliptics_status>("SessionStatus", bp::init<>())
		.def_readwrite("nflags", &dnet_node_status::nflags)
		.def_readwrite("status_flags", &dnet_node_status::status_flags)
		.def_readwrite("log_level", &dnet_node_status::log_level)
		.def("__repr__", dnet_node_status_repr)
	;

	bp::class_<dnet_config>("dnet_config", bp::no_init)
		.def_readwrite("wait_timeout", &dnet_config::wait_timeout)
		.def_readwrite("flags", &dnet_config::flags)
		.def_readwrite("check_timeout", &dnet_config::check_timeout)
		.def_readwrite("io_thread_num", &dnet_config::io_thread_num)
		.def_readwrite("nonblocking_io_thread_num", &dnet_config::nonblocking_io_thread_num)
		.def_readwrite("net_thread_num", &dnet_config::net_thread_num)
		.def_readwrite("client_prio", &dnet_config::client_prio)
	;

	bp::class_<dnet_time>("dnet_time", bp::no_init)
		.def_readwrite("tsec", &dnet_time::tsec)
		.def_readwrite("tnsec", &dnet_time::tnsec)
	;

	bp::class_<elliptics_config>("Config", bp::init<>())
		.def_readwrite("config", &elliptics_config::config)
		.add_property("cookie", &elliptics_config::cookie_get, &elliptics_config::cookie_set)
	;

	bp::class_<elliptics_node_python>("Node", bp::init<logger>())
		.def(bp::init<logger, elliptics_config &>())
		.def("add_remote", static_cast<void (node::*)(const char*, int, int)>(&node::add_remote),
			(bp::arg("addr"), bp::arg("port"), bp::arg("family") = AF_INET))
	;

	bp::class_<elliptics_session, boost::noncopyable>("Session", bp::init<node &>())
		.add_property("groups", &elliptics_session::get_groups, &elliptics_session::set_groups)
		.def("add_groups", &elliptics_session::set_groups)
		.def("set_groups", &elliptics_session::set_groups)
		.def("get_groups", &elliptics_session::get_groups)

<<<<<<< HEAD
		.add_property("trace_id", &elliptics_session::get_trace_id, &elliptics_session::set_trace_id)
		.def("set_trace_id", &elliptics_session::set_trace_id)
		.def("get_trace_id", &elliptics_session::get_trace_id)

=======
>>>>>>> dbad4f0f
		.add_property("cflags", &elliptics_session::get_cflags, &elliptics_session::set_cflags)
		.def("set_cflags", &elliptics_session::set_cflags)
		.def("get_cflags", &elliptics_session::get_cflags)

		.add_property("ioflags", &elliptics_session::get_ioflags, &elliptics_session::set_ioflags)
		.def("set_ioflags", &elliptics_session::set_ioflags)
		.def("get_ioflags", &elliptics_session::get_ioflags)

		.def("set_direct_id", &elliptics_session::set_direct_id)
		.def("get_direct_id", &elliptics_session::get_direct_id)

		.def("read_file", &elliptics_session::read_file_by_id,
			(bp::arg("key"), bp::arg("filename"), bp::arg("offset") = 0, bp::arg("size") = 0))
		.def("read_file", &elliptics_session::read_file_by_data_transform,
			(bp::arg("key"), bp::arg("filename"), bp::arg("offset") = 0, bp::arg("size") = 0))
		.def("write_file", &elliptics_session::write_file_by_id,
			(bp::arg("key"), bp::arg("filename"), bp::arg("offset") = 0, bp::arg("local_offset") = 0, bp::arg("size") = 0))
		.def("write_file", &elliptics_session::write_file_by_data_transform,
			(bp::arg("key"), bp::arg("filename"), bp::arg("offset") = 0, bp::arg("local_offset") = 0, bp::arg("size") = 0))

		.def("read_data", &elliptics_session::read_data_by_id,
			(bp::arg("key"), bp::arg("offset") = 0, bp::arg("size") = 0))
		.def("read_data", &elliptics_session::read_data_by_data_transform,
			(bp::arg("key"), bp::arg("offset") = 0, bp::arg("size") = 0))

		.def("prepare_latest", &elliptics_session::prepare_latest_by_id)
		.def("prepare_latest_str", &elliptics_session::prepare_latest_by_id_str)

		.def("read_latest", &elliptics_session::read_latest_by_id,
			(bp::arg("key"), bp::arg("offset") = 0, bp::arg("size") = 0))
		.def("read_latest", &elliptics_session::read_latest_by_data_transform,
			(bp::arg("key"), bp::arg("offset") = 0, bp::arg("size") = 0))
		.def("read_latest_async", &elliptics_session::read_latest_async,
		     (bp::arg("key"), bp::arg("offset") = 0, bp::arg("size") = 0))

		.def("write_data", &elliptics_session::write_data_by_id,
			(bp::arg("key"), bp::arg("data"), bp::arg("offset") = 0))
		.def("write_data", &elliptics_session::write_data_by_data_transform,
			(bp::arg("key"), bp::arg("data"), bp::arg("offset") = 0))
		.def("write_data_async", &elliptics_session::write_data_async,
			(bp::arg("io_attr"), bp::arg("data")))

		.def("write_cache", &elliptics_session::write_cache_by_id)
		.def("write_cache", &elliptics_session::write_cache_by_data_transform)

		.def("lookup_addr", &elliptics_session::lookup_addr_by_data_transform)
		.def("lookup_addr", &elliptics_session::lookup_addr_by_id)

		.def("lookup", &elliptics_session::lookup_by_data_transform)
		.def("lookup", &elliptics_session::lookup_by_id)
		.def("lookup_async", &elliptics_session::lookup_async)

		.def("update_status", &elliptics_session::update_status_by_id)
		.def("update_status", &elliptics_session::update_status_by_string)

		.def("read_data_range", &elliptics_session::read_data_range)

		.def("get_routes", &elliptics_session::get_routes)
		.def("stat_log", &elliptics_session::stat_log_count)

		.def("start_iterator", &elliptics_session::start_iterator)
		.def("pause_iterator", &elliptics_session::pause_iterator)
		.def("continue_iterator", &elliptics_session::continue_iterator)
		.def("cancel_iterator", &elliptics_session::cancel_iterator)

		// Couldn't use "exec" as a method name because it's a reserved keyword in python
		.def("exec_event", &elliptics_session::exec_by_id,
			(bp::arg("id"), bp::arg("event"), bp::arg("data") = "", bp::arg("src_key") = -1))
		.def("exec_event", &elliptics_session::exec_by_name,
			(bp::arg("key"), bp::arg("event"), bp::arg("data") = "", bp::arg("src_key") = -1))
		// But PEP-8 recommends better approach for resolving clash with a reserved word:
		// append a single trailing underscore
		.def("exec_", &elliptics_session::exec_by_id,
			(bp::arg("id"), bp::arg("event"), bp::arg("data") = "", bp::arg("src_key") = -1))
		.def("exec_", &elliptics_session::exec_by_name,
			(bp::arg("key"), bp::arg("event"), bp::arg("data") = "", bp::arg("src_key") = -1))
		// async version
		.def("exec_async", &elliptics_session::exec_by_id_async,
			(bp::arg("id"), bp::arg("event"), bp::arg("data") = "", bp::arg("src_key") = -1))
		.def("exec_async", &elliptics_session::exec_by_name_async,
			(bp::arg("key"), bp::arg("event"), bp::arg("data") = "", bp::arg("src_key") = -1))

		.def("remove", &elliptics_session::remove_by_id)
		.def("remove", &elliptics_session::remove_by_name)
		.def("remove_async", &elliptics_session::remove_async)

		.def("bulk_read", &elliptics_session::bulk_read,
			(bp::arg("keys")))
		.def("bulk_read_async", &elliptics_session::bulk_read_async,
			(bp::arg("keys")))
		.def("bulk_read_by_name", &elliptics_session::bulk_read_by_name,
			(bp::arg("keys"), bp::arg("raw") = false))
		.def("bulk_read_by_id", &elliptics_session::bulk_read_by_id,
			(bp::arg("keys")))

		.def("bulk_write", &elliptics_session::bulk_write,
			(bp::arg("datas")))
		.def("bulk_write_by_id", &elliptics_session::bulk_write_by_id,
			(bp::arg("keys"), bp::arg("data")))
		.def("bulk_write_by_name", &elliptics_session::bulk_write_by_name,
			(bp::arg("keys"), bp::arg("data")))

		.def("set_indexes", &elliptics_session::set_indexes,
		     (bp::arg("id"), bp::arg("indexes"), bp::arg("datas")))
		.def("set_indexes_raw", &elliptics_session::set_indexes_raw,
		     (bp::arg("id"), bp::arg("indexes")))

		.def("update_indexes", &elliptics_session::update_indexes,
		     (bp::arg("id"), bp::arg("indexes"), bp::arg("datas")))
		.def("update_indexes_raw", &elliptics_session::update_indexes_raw,
		     (bp::arg("id"), bp::arg("indexes")))

		.def("update_indexes_internal", &elliptics_session::update_indexes_internal,
		     (bp::arg("id"), bp::arg("indexes"), bp::arg("datas")))
		.def("update_indexes_internal_raw", &elliptics_session::update_indexes_internal_raw,
		     (bp::arg("id"), bp::arg("indexes")))

		.def("find_all_indexes", &elliptics_session::find_all_indexes,
		     (bp::arg("indexes")))
		.def("find_all_indexes_raw", &elliptics_session::find_all_indexes_raw,
		     (bp::arg("indexes")))

		.def("find_any_indexes", &elliptics_session::find_any_indexes,
		     (bp::arg("indexes")))
		.def("find_any_indexes_raw", &elliptics_session::find_any_indexes_raw,
		     (bp::arg("indexes")))

		.def("list_indexes", &elliptics_session::list_indexes,
		     (bp::arg("id")))
	;

	bp::enum_<elliptics_iterator_actions>("iterator_actions")
		.value("start", action_start)
		.value("pause", action_pause)
		.value("cont", action_cont)
		.value("cancel", action_cancel)
	;

	bp::enum_<elliptics_iterator_flags>("iterator_flags")
		.value("default", iflag_default)
		.value("data", iflag_data)
		.value("key_range", iflag_key_range)
		.value("ts_range", iflag_ts_range)
	;

	bp::enum_<elliptics_iterator_types>("iterator_types")
		.value("disk", itype_disk)
		.value("network", itype_network)
	;

	bp::enum_<elliptics_cflags>("command_flags")
		.value("default", cflags_default)
		.value("direct", cflags_direct)
		.value("nolock", cflags_nolock)
	;

	bp::enum_<elliptics_ioflags>("io_flags")
		.value("default", ioflags_default)
		.value("append", ioflags_append)
		.value("compress", ioflags_compress)
		.value("prepare", ioflags_prepare)
		.value("commit", ioflags_commit)
		.value("overwrite", ioflags_overwrite)
		.value("nocsum", ioflags_nocsum)
		.value("plain_write", ioflags_plain_write)
		.value("nodata", ioflags_plain_write)
		.value("cache", ioflags_cache)
		.value("cache_only", ioflags_cache_only)
		.value("cache_remove_from_disk", ioflags_cache_remove_from_disk)
	;

	bp::enum_<elliptics_log_level>("log_level")
		.value("data", log_level_data)
		.value("error", log_level_error)
		.value("info", log_level_info)
		.value("notice", log_level_notice)
		.value("debug", log_level_debug)
	;
};

} } // namespace ioremap::elliptics<|MERGE_RESOLUTION|>--- conflicted
+++ resolved
@@ -383,6 +383,14 @@
 			return res;
 		}
 
+		void set_trace_id(uint32_t trace_id) {
+			session::set_trace_id(trace_id);
+		}
+
+		uint32_t get_trace_id() {
+			return session::get_trace_id();
+		}
+
 		void read_file_by_id(struct elliptics_id &id, const std::string &file, uint64_t offset, uint64_t size) {
 			read_file(id, file, offset, size);
 		}
@@ -1265,6 +1273,8 @@
 	elliptics_error_translator error_translator;
 	error_translator.initialize();
 
+	bp::scope().attr("trace_bit") = uint32_t(DNET_TRACE_BIT);
+
 
 	bp::register_exception_translator<timeout_error>(error_translator);
 	bp::register_exception_translator<not_found_error>(error_translator);
@@ -1429,13 +1439,10 @@
 		.def("set_groups", &elliptics_session::set_groups)
 		.def("get_groups", &elliptics_session::get_groups)
 
-<<<<<<< HEAD
 		.add_property("trace_id", &elliptics_session::get_trace_id, &elliptics_session::set_trace_id)
 		.def("set_trace_id", &elliptics_session::set_trace_id)
 		.def("get_trace_id", &elliptics_session::get_trace_id)
 
-=======
->>>>>>> dbad4f0f
 		.add_property("cflags", &elliptics_session::get_cflags, &elliptics_session::set_cflags)
 		.def("set_cflags", &elliptics_session::set_cflags)
 		.def("get_cflags", &elliptics_session::get_cflags)
