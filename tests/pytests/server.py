--- conflicted
+++ resolved
@@ -67,123 +67,8 @@
             self.p.terminate()
             self.p.wait()
 
-<<<<<<< HEAD
-            import shutil
-            shutil.rmtree(self.name)
-
-    def get_addr(self):
-        return '{0}:{1}:2'.format(self.addr, self.port)
-
-    def __create_config__(self):
-        if not os.path.exists(self.name):
-            os.mkdir(self.name)
-        history_path = os.path.join(self.name, self.history)
-        if not os.path.exists(history_path):
-            os.mkdir(history_path)
-        data_path = os.path.join(self.name, self.data_path)
-        if not os.path.exists(data_path):
-            os.mkdir(data_path)
-        srw_line = 'srw_config = cocaine.cfg'
-        if self.without_cocaine:
-            srw_line = ''
-        config_path = os.path.join(self.name, self.cfg_path)
-        with open(config_path, 'w') as f:
-            import json
-            json.dump({
-                "loggers": {
-                        "type": "/dev/stderr",
-                        "level": int(self.log_level),
-                        "root": [
-                                {
-                                        "formatter": {
-                                                "type": "string",
-                                                "pattern": "[%(timestamp)s]: %(message)s [%(...L)s]"
-                                        },
-                                        "sink": {
-                                                "type": "files",
-                                                "path": self.log_path,
-                                                "autoflush": "true"
-                                        }
-                                }
-                        ]
-                },
-                "options": {
-                        "join": 1,
-                        "flags": 4,
-                        "group": self.group,
-                        "remote": self.remotes,
-                        "address": [
-                                '{}:{}:2'.format(self.addr, self.port)
-                        ],
-                        "wait_timeout": 5,
-                        "check_timeout": 20,
-                        "io_thread_num": 1,
-                        "net_thread_num": 1,
-                        "nonblocking_io_thread_num": 1,
-                        "daemon": 0,
-                        "auth_cookie": "unique_storage_cookie",
-                        "bg_ionice_class": 3,
-                        "bg_ionice_prio": 0,
-                        "server_net_prio": 0x20,
-                        "client_net_prio": 6,
-                        "cache_size": 102400,
-                        "indexes_shard_count": 2,
-                        "monitor_port": self.monitor_port,
-                },
-                "backends": [
-                        {
-                                "type": "blob",
-                                "history": self.history,
-                                "data": self.data_path + '/data',
-                                "sync": "5",
-                                "blob_flags": "6",
-                                "blob_size": "10M",
-                                "records_in_blob": "10000000",
-                                "defrag_timeout": "3600",
-                                "defrag_percentage": "25",
-                                "iterate_thread_num": "1"
-                        }
-                ]
-            }, f)
-
-    def __create_cocaine_config(self):
-        if self.without_cocaine:
-            return
-        if not os.path.exists(self.name):
-            os.mkdir(self.name)
-        runtime_path = os.path.join(self.name, self.runtime_path)
-        if not os.path.exists(runtime_path):
-            os.mkdir(runtime_path)
-        config_path = os.path.join(self.name, 'cocaine.cfg')
-        with open(config_path, 'w') as f:
-            import json
-            json.dump({
-                'version': 2,
-                'locator': {'port': self.locator_port},
-                'paths': {
-                    'plugins': self.plugin_path,
-                    'runtime': self.runtime_path
-                },
-                'services': {
-                    'logging': {'type': 'logging'},
-                    'storage': {'type': 'storage'}
-                },
-                'storages': {
-                    'core': {
-                        'type': 'elliptics',
-                        'args': {
-                            'nodes': {self.addr: self.port},
-                            'groups': [self.group],
-                            'verbosity': self.log_level
-                        },
-                    }
-                },
-                'loggers': {'tools': {'type': 'stderr'}}
-            }, f)
-=======
         if os.path.exists(self.path):
             shutil.rmtree(self.path)
->>>>>>> ad236e4b
 
 
 @pytest.fixture(scope='module')
