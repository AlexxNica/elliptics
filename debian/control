--- conflicted
+++ resolved
@@ -13,15 +13,8 @@
                libboost-system-dev,
                libboost-thread-dev,
                libcocaine-core2,
-<<<<<<< HEAD
-               libcocaine-dev (>= 0.10.0-rc3),
+               libcocaine-dev (>= 0.10.0-rc5),
                libleveldb-dev,
-=======
-               libcocaine-dev (>= 0.10.0-rc5),
-               libzmq-dev,
-               cmake (>= 2.6),
-               libboost-system-dev,
->>>>>>> 7fb0f19d
                libltdl-dev,
                libmsgpack-dev
                libsnappy-dev,
