--- conflicted
+++ resolved
@@ -5,13 +5,8 @@
 Build-Depends:	cdbs,
 		cmake (>= 2.6),
 		debhelper (>= 7.0.50~),
-<<<<<<< HEAD
 		eblob (>= 0.21.37),
-		react-dev (>= 2.1.1),
-=======
-		eblob (>= 0.21.36),
 		react-dev (>= 2.3.1),
->>>>>>> 658fa498
 		blackhole-dev,
 		libboost-dev,
 		libboost-iostreams-dev,
