--- conflicted
+++ resolved
@@ -324,11 +324,6 @@
  */
 #define DNET_IO_FLAGS_COMPARE_AND_SWAP (1<<13)
 
-<<<<<<< HEAD
-struct dnet_time {
-	uint64_t		tsec, tnsec;
-};
-=======
 /*
  * DNET_IO_FLAGS_CHECKSUM
  *
@@ -336,7 +331,10 @@
  * Checksum is returned in io->parent
  */
 #define DNET_IO_FLAGS_CHECKSUM		(1<<14)
->>>>>>> 96d73878
+
+struct dnet_time {
+	uint64_t		tsec, tnsec;
+};
 
 struct dnet_io_attr
 {
