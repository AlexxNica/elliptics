--- conflicted
+++ resolved
@@ -302,14 +302,6 @@
 	struct dnet_addr *addrs_tmp;
 
 	if (is_trans_destroyed(st, cmd)) {
-<<<<<<< HEAD
-=======
-		dnet_log(st->n, DNET_LOG_NOTICE, "%s: status: %d, going to add %d received routes", dnet_state_dump_addr(st), cmd ? cmd->status : -9999999, route->addr_num);
-		if (route->addr_num)
-			err = dnet_add_state(st->n, route->addr, route->addr_num, DNET_CFG_NO_ROUTE_LIST);
-		dnet_log(st->n, DNET_LOG_NOTICE, "%s: added %d routes: %d", dnet_state_dump_addr(st), route->addr_num, err);
-
->>>>>>> 0ece2dcf
 		err = -EINVAL;
 		if (cmd)
 			err = cmd->status;
