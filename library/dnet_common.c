--- conflicted
+++ resolved
@@ -655,13 +655,10 @@
 
 	return st;
 
-<<<<<<< HEAD
+err_out_put:
+	dnet_state_put(st);
 err_out_free_backends:
 	free(backends);
-=======
-err_out_put:
-	dnet_state_put(st);
->>>>>>> 50268d5d
 err_out_free:
 	free(data);
 err_out_exit:
