--- conflicted
+++ resolved
@@ -1319,12 +1319,6 @@
 int dnet_write_object(struct dnet_node *n, struct dnet_io_control *ctl,
 		void *remote, unsigned int remote_len, struct dnet_id *id, int hupdate __unused)
 {
-<<<<<<< HEAD
-	struct dnet_io_control hctl;
-	//struct dnet_history_entry e;
-	uint32_t flags = ctl->io.flags;
-=======
->>>>>>> 22b9f26a
 	struct dnet_id raw;
 	int num;
 
@@ -1340,59 +1334,11 @@
 
 	memcpy(ctl->io.id, ctl->io.parent, DNET_ID_SIZE);
 	dnet_log(n, DNET_LOG_DSA, "Remote = %.*s, Generated id: %s\n", len, (char *)remote, dnet_dump_id(&raw));
-	/*if (ctl->aflags & DNET_ATTR_DIRECT_TRANSACTION) {
-		memcpy(ctl->io.id, ctl->io.parent, DNET_ID_SIZE);
-	} else {
-		dnet_transform(n, ctl->data, ctl->io.size, &raw);
-		memcpy(ctl->io.id, raw.id, DNET_ID_SIZE);
-		ctl->io.flags |= DNET_IO_FLAGS_ID_CONTENT;
-	}*/
 	memcpy(&ctl->id, id, sizeof(struct dnet_id));
 
-<<<<<<< HEAD
-	err = dnet_trans_create_send_all(n, ctl);
-	if (err <= 0)
-		goto err_out_exit;
-	num = err;
-
-	/*if (!hupdate || (ctl->aflags & DNET_ATTR_DIRECT_TRANSACTION))
-		return num;
-
-	memset(&hctl, 0, sizeof(hctl));
-
-	dnet_setup_id(&hctl.id, id->group_id, ctl->io.parent);
-	memcpy(hctl.io.parent, ctl->io.parent, DNET_ID_SIZE);
-	memcpy(hctl.io.id, ctl->io.parent, DNET_ID_SIZE);
-
-	dnet_setup_history_entry(&e, ctl->io.id, ctl->io.size, ctl->io.offset, NULL, flags);
-
-	hctl.priv = ctl->priv;
-	hctl.complete = ctl->complete;
-	hctl.cmd = DNET_CMD_WRITE;
-	hctl.aflags = 0;
-	hctl.cflags = DNET_FLAGS_NEED_ACK;
-	hctl.fd = -1;
-	hctl.local_offset = 0;
-	hctl.adata = NULL;
-	hctl.asize = 0;
-
-	hctl.data = &e;
-
-	hctl.io.size = sizeof(struct dnet_history_entry);
-	hctl.io.offset = 0;
-	hctl.io.flags = flags | DNET_IO_FLAGS_HISTORY | DNET_IO_FLAGS_APPEND;
-
-	err = dnet_trans_create_send_all(n, &hctl);
-	if (err <= 0)
-		goto err_out_exit;
-
-	num += err;
-*/
-=======
 	num = dnet_trans_create_send_all(n, ctl);
 	dnet_create_write_metadata_strings(n, remote, remote_len, id, NULL);
 
->>>>>>> 22b9f26a
 	return num;
 }
 
