/*
 * 2008+ Copyright (c) Evgeniy Polyakov <zbr@ioremap.net>
 * All rights reserved.
 *
 * This program is free software; you can redistribute it and/or modify
 * it under the terms of the GNU General Public License as published by
 * the Free Software Foundation; either version 2 of the License, or
 * (at your option) any later version.
 *
 * This program is distributed in the hope that it will be useful,
 * but WITHOUT ANY WARRANTY; without even the implied warranty of
 * MERCHANTABILITY or FITNESS FOR A PARTICULAR PURPOSE.  See the
 * GNU General Public License for more details.
 */

#include "config.h"

#include <stdio.h>
#include <stdlib.h>
#include <unistd.h>
#include <fcntl.h>
#include <signal.h>

#include "elliptics.h"
#include "elliptics/interface.h"

#include "crypto/sha512.h"

struct dnet_local_crypto_engine
{
	struct dnet_lock	lock;
	void			*ns;
	int			nsize;
};

static void dnet_transform_final(void *dst, const void *src, unsigned int *rsize, unsigned int rs)
{
	if (*rsize < rs) {
		memcpy((char *)dst, src, *rsize);
		memset((char *)dst + *rsize, 0, rs - *rsize);
	} else {
		memcpy(dst, src, rs);
		*rsize = rs;
	}
}

<<<<<<< HEAD
static int dnet_openssl_digest_transform(void *priv, const void *src, uint64_t size,
=======
static int dnet_local_digest_transform(void *priv, void *src, uint64_t size,
>>>>>>> 01d3f620
		void *dst, unsigned int *dsize, unsigned int flags __unused)
{
	struct dnet_local_crypto_engine *e = priv;
	unsigned int rs = *dsize;
	unsigned char hash[64];
#if 1
	struct sha512_ctx ctx;

	sha512_init_ctx(&ctx);

	if (e->nsize) {
		char x = '\0';

		dnet_lock_lock(&e->lock);
		sha512_process_bytes(e->ns, e->nsize, &ctx);
		sha512_process_bytes(&x, 1, &ctx);
		dnet_lock_unlock(&e->lock);
	}

	sha512_process_bytes(src, size, &ctx);
	sha512_finish_ctx(&ctx, hash);

#else
	sha512_buffer(src, size, hash);
#endif
	dnet_transform_final(dst, hash, dsize, rs);
	return 0;
}

void dnet_crypto_cleanup(struct dnet_node *n)
{
	struct dnet_transform *t = &n->transform;
	struct dnet_local_crypto_engine *e = t->priv;

	dnet_lock_destroy(&e->lock);
	free(e);
}

int dnet_crypto_init(struct dnet_node *n, void *ns, int nsize)
{
	struct dnet_local_crypto_engine *e;
	struct dnet_transform *t = &n->transform;
	int err = -ENOMEM;

	e = malloc(sizeof(struct dnet_local_crypto_engine) + nsize);
	if (!e)
		goto err_out_exit;

	memset(e, 0, sizeof(struct dnet_local_crypto_engine));
	e->ns = e + 1;

	memcpy(e->ns, ns, nsize);
	e->nsize = nsize;

	err = dnet_lock_init(&e->lock);
	if (err) {
		dnet_log_raw(n, DNET_LOG_ERROR, "Failed to initialize transform lock: %d.\n", err);
		goto err_out_free;
	}

	t->transform = dnet_local_digest_transform;
	t->priv = e;

	return 0;

err_out_free:
	free(e);
err_out_exit:
	return err;
}

void *dnet_node_get_ns(struct dnet_node *n, int *nsize)
{
	struct dnet_transform *t = &n->transform;
	struct dnet_local_crypto_engine *e = t->priv;

	*nsize = e->nsize;
	return e->ns;
}

void dnet_node_set_ns(struct dnet_node *n, void *ns, int nsize)
{
	struct dnet_transform *t = &n->transform;
	struct dnet_local_crypto_engine *e = t->priv;

	e->ns = ns;
	e->nsize = nsize;
}<|MERGE_RESOLUTION|>--- conflicted
+++ resolved
@@ -44,11 +44,7 @@
 	}
 }
 
-<<<<<<< HEAD
-static int dnet_openssl_digest_transform(void *priv, const void *src, uint64_t size,
-=======
-static int dnet_local_digest_transform(void *priv, void *src, uint64_t size,
->>>>>>> 01d3f620
+static int dnet_local_digest_transform(void *priv, const void *src, uint64_t size,
 		void *dst, unsigned int *dsize, unsigned int flags __unused)
 {
 	struct dnet_local_crypto_engine *e = priv;
