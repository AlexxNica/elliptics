/*
 * 2008+ Copyright (c) Evgeniy Polyakov <zbr@ioremap.net>
 * All rights reserved.
 *
 * This program is free software; you can redistribute it and/or modify
 * it under the terms of the GNU General Public License as published by
 * the Free Software Foundation; either version 2 of the License, or
 * (at your option) any later version.
 *
 * This program is distributed in the hope that it will be useful,
 * but WITHOUT ANY WARRANTY; without even the implied warranty of
 * MERCHANTABILITY or FITNESS FOR A PARTICULAR PURPOSE.  See the
 * GNU General Public License for more details.
 */

#include "config.h"

#include <sys/types.h>
#include <sys/stat.h>
#include <sys/socket.h>
#include <sys/mman.h>
#include <sys/wait.h>

#include <ctype.h>
#include <fcntl.h>
#include <limits.h>
#include <stdio.h>
#include <stdlib.h>
#include <unistd.h>

#include "elliptics.h"

#include "elliptics/packet.h"
#include "elliptics/interface.h"

#define dnet_map_log(n, mask, fmt, a...) do { if ((n)) dnet_log((n), mask, fmt, ##a); else fprintf(stderr, fmt, ##a); } while (0)

static int dnet_update_ts_metadata_raw(struct dnet_node *n, struct dnet_meta_container *mc, int group_id, uint64_t flags_set, uint64_t flags_clear)
{
	struct dnet_meta m;
	void *data = mc->data;
	uint32_t size = mc->size;
	struct dnet_meta_update *mu;
	int mu_group_id;
	struct timeval tv;
	int i, num;

	while (size) {
		if (size < sizeof(struct dnet_meta)) {
			dnet_log(n, DNET_LOG_ERROR, "Metadata size %u is too small, min %zu, searching for type 0x%x.\n",
					size, sizeof(struct dnet_meta), DNET_META_UPDATE);
			return -1;
		}

		m = *(struct dnet_meta *)data;
		dnet_convert_meta(&m);

		if (m.size + sizeof(struct dnet_meta) > size) {
			dnet_log(n, DNET_LOG_ERROR, "Metadata entry broken: entry size %u, type: 0x%x, struct size: %zu, "
					"total size left: %u, searching for type: 0x%x.\n",
					m.size, m.type, sizeof(struct dnet_meta), size, DNET_META_UPDATE);
			return -1;
		}

		if (m.type == DNET_META_UPDATE) {
			mu = (struct dnet_meta_update *)(data + sizeof(struct dnet_meta));
			num = m.size / sizeof(struct dnet_meta_update);
			for (i = 0; i < num; ++i) {
				mu_group_id = dnet_bswap32(mu[i].group_id);
				if (mu_group_id != group_id)
					continue;

				dnet_convert_meta_update(&mu[i]);
				gettimeofday(&tv, NULL);

				mu[i].tsec = tv.tv_sec;
				mu[i].tnsec = tv.tv_usec * 1000;
				mu[i].flags |= flags_set;
				mu[i].flags &= ~flags_clear;

				dnet_convert_meta_update(&mu[i]);
				return 0;
			}
		}

		data += m.size + sizeof(struct dnet_meta);
		size -= m.size + sizeof(struct dnet_meta);
	}
	return -ENOENT;
}

static void dnet_create_meta_update(struct dnet_meta *m, struct timespec *ts, int group_id, uint64_t flags_set, uint64_t flags_clear)
{
	struct dnet_meta_update *mu = (struct dnet_meta_update *)m->data;
	struct timespec raw_ts;

	m->size = sizeof(struct dnet_meta_update);
	m->type = DNET_META_UPDATE;

	if (!ts) {
		struct timeval tv;

		gettimeofday(&tv, NULL);
		raw_ts.tv_sec = tv.tv_sec;
		raw_ts.tv_nsec = tv.tv_usec * 1000;
		ts = &raw_ts;
	}

	mu->group_id = group_id;
	mu->tsec = ts->tv_sec;
	mu->tnsec = ts->tv_nsec;

	mu->flags = 0;
	mu->flags |= flags_set;
	mu->flags &= ~flags_clear;

	dnet_convert_meta_update(mu);
	dnet_convert_meta(m);
}

int dnet_update_ts_metadata(struct dnet_node *n, struct dnet_id *id, uint64_t flags_set, uint64_t flags_clear)
{
	int err = 0;
	struct dnet_meta_container mc;
	struct dnet_meta *m;
	struct eblob_key key;

	memset(&mc, 0, sizeof(struct dnet_meta_container));

	memcpy(key.id, id->id, DNET_ID_SIZE);

	err = dnet_db_read_raw(n, key.id, &mc.data);
	if (err < 0) {
		dnet_log(n, DNET_LOG_ERROR, "%s: META: update-ts-read-failed: %d: %s.\n",
			dnet_dump_id(id), err, strerror(-err));
		if (err == -ENOENT) 
			dnet_counter_inc(n, DNET_CNTR_DBR_NOREC, err);
		else
			dnet_counter_inc(n, DNET_CNTR_DBR_ERROR, err);

		m = malloc(sizeof(struct dnet_meta) + sizeof(struct dnet_meta_update));
		if (!m) {
			err = -ENOMEM;
			goto err_out_exit;
		}
		dnet_create_meta_update(m, NULL, id->group_id, flags_set, flags_clear);

		mc.data = m;
		mc.size = sizeof(struct dnet_meta_update) + sizeof(struct dnet_meta);

		dnet_log(n, DNET_LOG_DSA, "%s: created meta-update metadata\n", dnet_dump_id(id));
	} else {
		err = dnet_update_ts_metadata_raw(n, &mc, id->group_id, flags_set, flags_clear);
		if (err) {
			/* broken metadata, rewrite it */
			if (err != -ENOENT) {
				free(mc.data);

				mc.data = NULL;
				mc.size = 0;

				dnet_log(n, DNET_LOG_ERROR, "%s: META: broken-metadata: rewrite it\n", dnet_dump_id(id));
			}

			mc.data = realloc(mc.data, mc.size + sizeof(struct dnet_meta) + sizeof(struct dnet_meta_update));
			if (!mc.data) {
				err = -ENOMEM;
				goto err_out_exit;
			}

			m = mc.data + mc.size;
			mc.size += sizeof(struct dnet_meta) + sizeof(struct dnet_meta_update);

			dnet_create_meta_update(m, NULL, id->group_id, flags_set, flags_clear);

			dnet_log(n, DNET_LOG_DSA, "%s: appended meta-update metadata\n", dnet_dump_id(id));
		}
	}

	err = eblob_write(n->meta, &key, mc.data, mc.size, BLOB_DISK_CTL_NOCSUM);
	if (err) {
		dnet_log(n, DNET_LOG_ERROR, "%s: META: update-ts-write: %d: %s.\n",
			dnet_dump_id(id), err, strerror(-err));
		dnet_counter_inc(n, DNET_CNTR_DBW_ERROR, err);
		goto err_out_free;
	}

err_out_free:
	free(mc.data);
err_out_exit:
	return err;
}

struct dnet_meta_update *dnet_get_meta_update(struct dnet_node *n, struct dnet_meta_container *mc,
		int group_id __attribute__ ((unused)), struct dnet_meta_update *meta_update)
{
	struct dnet_meta m;
	void *data = mc->data;
	uint32_t size = mc->size;
	struct dnet_meta_update *mu;
	int num;

	while (size) {
		if (size < sizeof(struct dnet_meta)) {
			dnet_log(n, DNET_LOG_ERROR, "Metadata size %u is too small, min %zu, searching for type 0x%x.\n",
					size, sizeof(struct dnet_meta), DNET_META_UPDATE);
			return NULL;
		}

		m = *(struct dnet_meta *)data;
		dnet_convert_meta(&m);

		if (m.size + sizeof(struct dnet_meta) > size) {
			dnet_log(n, DNET_LOG_ERROR, "Metadata entry broken: entry size %u, type: 0x%x, struct size: %zu, "
					"total size left: %u, searching for type: 0x%x.\n",
					m.size, m.type, sizeof(struct dnet_meta), size, DNET_META_UPDATE);
			return NULL;
		}

		if (m.type == DNET_META_UPDATE) {
			mu = (struct dnet_meta_update *)(data + sizeof(struct dnet_meta));

			num = m.size / sizeof(struct dnet_meta_update);
			if (num >= 0) {
				if (meta_update) {
					memcpy(meta_update, &mu[0], sizeof(struct dnet_meta_update));
					dnet_convert_meta_update(meta_update);
				}
				return &mu[0];
			}
		}

		data += m.size + sizeof(struct dnet_meta);
		size -= m.size + sizeof(struct dnet_meta);
	}
	return NULL;
}

struct dnet_meta *dnet_meta_search(struct dnet_node *n, struct dnet_meta_container *mc, uint32_t type)
{
	void *data = mc->data;
	uint32_t size = mc->size;
	struct dnet_meta m, *found = NULL;

	while (size) {
		if (size < sizeof(struct dnet_meta)) {
			dnet_map_log(n, DNET_LOG_ERROR, "Metadata size %u is too small, min %zu, searching for type 0x%x.\n",
					size, sizeof(struct dnet_meta), type);
			break;
		}

		m = *(struct dnet_meta *)data;
		dnet_convert_meta(&m);

		if (m.size + sizeof(struct dnet_meta) > size) {
			dnet_map_log(n, DNET_LOG_ERROR, "Metadata entry broken: entry size %u, type: 0x%x, struct size: %zu, "
					"total size left: %u, searching for type: 0x%x.\n",
					m.size, m.type, sizeof(struct dnet_meta), size, type);
			break;
		}

		if (m.type == type) {
			found = data;
			break;
		}

		data += m.size + sizeof(struct dnet_meta);
		size -= m.size + sizeof(struct dnet_meta);
	}

	return found;
}

static void dnet_update_check_metadata_raw(struct dnet_node *n __unused, void *data, int size)
{
	void *ptr = data;
	struct dnet_meta *m;

	while (size) {
		m = ptr;

		ptr += sizeof(struct dnet_meta) + m->size;
		size -= sizeof(struct dnet_meta) + m->size;
#if 0
		if (m->type == DNET_META_CHECK_STATUS) {
			struct timeval tv;
			struct dnet_meta_check_status *c = (struct dnet_meta_check_status *)m->data;

			gettimeofday(&tv, NULL);

			c->tsec = tv.tv_sec;
			c->tnsec = tv.tv_usec * 1000;
			c->status = 0;

			dnet_convert_meta_check_status(c);
			dnet_log(n, DNET_LOG_DSA, "Metadata updated\n");
		}
#endif
		dnet_convert_meta(m);
	}
}

int dnet_write_metadata(struct dnet_node *n, struct dnet_meta_container *mc, int convert)
{
	if (convert) {
		dnet_update_check_metadata_raw(n, mc->data, mc->size);
	}

	dnet_log(n, DNET_LOG_DSA, "%s: writing metadata (%u bytes)\n", dnet_dump_id(&mc->id), mc->size);
	return dnet_write_data_wait(n, NULL, 0, &mc->id, mc->data, -1, 0, 0, mc->size, NULL, 0, DNET_IO_FLAGS_META);
}

int dnet_create_write_metadata_strings(struct dnet_node *n, void *remote, unsigned int remote_len, struct dnet_id *id, struct timespec *ts)
{
	struct dnet_metadata_control mc;
	int *groups = NULL;
	int group_num = 0;
	int err;

	pthread_mutex_lock(&n->group_lock);
	group_num = n->group_num;
	groups = alloca(group_num * sizeof(int));

	memcpy(groups, n->groups, group_num * sizeof(int));
	pthread_mutex_unlock(&n->group_lock);

	memset(&mc, 0, sizeof(mc));
	mc.obj = remote;
	mc.len = remote_len;
	mc.groups = groups;
	mc.group_num = group_num;
	mc.id = *id;

	if (ts) {
		mc.ts = *ts;
	} else {
		struct timeval tv;

		gettimeofday(&tv, NULL);
		mc.ts.tv_sec = tv.tv_sec;
		mc.ts.tv_nsec = tv.tv_usec * 1000;
	}

	err = dnet_create_write_metadata(n, &mc);
	if (err < 0) {
		dnet_log(n, DNET_LOG_ERROR, "%s: failed to write metadata: %d\n", dnet_dump_id(id), err);
	}

	return err;
}

int dnet_create_write_metadata(struct dnet_node *n, struct dnet_metadata_control *ctl)
{
	struct dnet_meta_container mc;
	struct dnet_meta_check_status *c;
	struct dnet_meta_checksum *csum;
	struct dnet_meta *m;
	int size = 0, err, nsize = 0;
	void *ns;

	size += sizeof(struct dnet_meta_check_status) + sizeof(struct dnet_meta);

	if (ctl->obj && ctl->len)
		size += ctl->len + sizeof(struct dnet_meta);

	if (ctl->groups && ctl->group_num)
		size += ctl->group_num * sizeof(int) + sizeof(struct dnet_meta);

	size += sizeof(struct dnet_meta_checksum) + sizeof(struct dnet_meta);

	size += sizeof(struct dnet_meta_update) + sizeof(struct dnet_meta);

	ns = dnet_node_get_ns(n, &nsize);
	if (ns && nsize)
		size += nsize + sizeof(struct dnet_meta);

	if (!size) {
		err = -EINVAL;
		goto err_out_exit;
	}

	memset(&mc, 0, sizeof(struct dnet_meta_container));
	mc.data = malloc(size);
	if (!mc.data) {
		err = -ENOMEM;
		goto err_out_exit;
	}
	memset(mc.data, 0, size);

	m = (struct dnet_meta *)(mc.data);

	c = (struct dnet_meta_check_status *)m->data;
	m->size = sizeof(struct dnet_meta_check_status);
	m->type = DNET_META_CHECK_STATUS;

	/* Check status is undefined for now, it will be filled during actual check */
	memset(c, 0, sizeof(struct dnet_meta_check_status));

	m = (struct dnet_meta *)(m->data + m->size);
	dnet_create_meta_update(m, ctl->ts.tv_sec ? &ctl->ts : NULL, n->id.group_id, 0, 0);

	m = (struct dnet_meta *)(m->data + m->size);

	if (ctl->obj && ctl->len) {
		m->size = ctl->len;
		m->type = DNET_META_PARENT_OBJECT;
		memcpy(m->data, ctl->obj, ctl->len);

		m = (struct dnet_meta *)(m->data + m->size);
	}

	if (ctl->groups && ctl->group_num) {
		m->size = ctl->group_num * sizeof(int);
		m->type = DNET_META_GROUPS;
		memcpy(m->data, ctl->groups, ctl->group_num * sizeof(int));

		m = (struct dnet_meta *)(m->data + m->size);
	}

	if (ns && nsize) {
		m->size = nsize;
		m->type = DNET_META_NAMESPACE;
		memcpy(m->data, ns, nsize);

		m = (struct dnet_meta *)(m->data + m->size);
	}

	csum = (struct dnet_meta_checksum *)m->data;
	csum->tsec = ctl->ts.tv_sec;
	csum->tnsec = ctl->ts.tv_nsec;
	dnet_convert_meta_checksum(csum);
	m->size = sizeof(struct dnet_meta_checksum);
	m->type = DNET_META_CHECKSUM;
	m = (struct dnet_meta *)(m->data + m->size);

	mc.size = size;
	memcpy(&mc.id, &ctl->id, sizeof(struct dnet_id));

	err = dnet_write_metadata(n, &mc, 1);

	free(mc.data);
err_out_exit:
	return err;
}

static char *dnet_meta_types[__DNET_META_MAX] = {
	[DNET_META_PARENT_OBJECT] ="DNET_META_PARENT_OBJECT",
	[DNET_META_GROUPS] ="DNET_META_GROUPS",
	[DNET_META_CHECK_STATUS] ="DNET_META_CHECK_STATUS",
	[DNET_META_NAMESPACE] ="DNET_META_NAMESPACE",
	[DNET_META_UPDATE] ="DNET_META_UPDATE",
<<<<<<< HEAD
	[DNET_META_CHECKSUM] ="DNET_META_CHECKSUM",
=======
	[DNET_META_CHECKSUM] = "DNET_META_CHECKSUM",
>>>>>>> cdc1b328
};

void dnet_meta_print(struct dnet_node *n, struct dnet_meta_container *mc)
{
	void *data;
	int size, err;
	struct dnet_meta *m;
	char tstr[64];
	struct tm tm;

	data = mc->data;
	size = mc->size;

	while (size) {
		m = data;

		dnet_convert_meta(m);

		if (m->type >= __DNET_META_MAX || m->type < DNET_META_PARENT_OBJECT) {
			dnet_log(n, DNET_LOG_ERROR, "%s: incorrect meta type %d\n", dnet_dump_id(&mc->id), m->type);
			return;
		}

		if (m->type == DNET_META_PARENT_OBJECT) {
			char name[m->size + 1];

			memcpy(name, m->data, m->size);
			name[m->size] = '\0';
			dnet_log(n, DNET_LOG_INFO, "%s: type: %u, size: %u, name: '%s'\n",
					dnet_meta_types[m->type], m->type, m->size, name);
		} else if (m->type == DNET_META_GROUPS) {
			int *groups = (int *)m->data;
			int gnum = m->size / sizeof(int);
			char str[gnum * 36 + 1], *ptr;
			int i, rest;

			memset(str, 0, sizeof(str));

			ptr = str;
			rest = sizeof(str);
			for (i=0; i<gnum; ++i) {
				err = snprintf(ptr, rest, "%d:", groups[i]);
				if (err > rest)
					break;

				rest -= err;
				ptr += err;

				if (i == gnum - 1)
					*(--ptr) = '\0';
			}

			dnet_log(n, DNET_LOG_INFO, "%s: type: %u, size: %u, groups: %s\n",
					dnet_meta_types[m->type], m->type, m->size, str);
		} else if (m->type == DNET_META_CHECK_STATUS) {
			struct dnet_meta_check_status *s = (struct dnet_meta_check_status *)m->data;

			dnet_convert_meta_check_status(s);

			localtime_r((time_t *)&s->tsec, &tm);
			strftime(tstr, sizeof(tstr), "%F %R:%S %Z", &tm);

			dnet_log(n, DNET_LOG_INFO, "%s: type: %u, size: %u, check status: %d, ts: %s: %lld.%lld\n",
					dnet_meta_types[m->type],
					m->type, m->size, s->status, tstr,
					(unsigned long long)s->tsec,
					(unsigned long long)s->tnsec);
		} else if (m->type == DNET_META_UPDATE) {
			struct dnet_meta_update *mu = (struct dnet_meta_update *)m->data;

			dnet_convert_meta_update(mu);

			localtime_r((time_t *)&mu->tsec, &tm);
			strftime(tstr, sizeof(tstr), "%F %R:%S %Z", &tm);

			dnet_log(n, DNET_LOG_INFO, "%s: type: %u, size: %u, group: %d, flags: %llx, ts: %s %lld.%lld\n",
					dnet_meta_types[m->type], m->type, m->size,
					mu->group_id, (unsigned long long)mu->flags, tstr,
					(unsigned long long)mu->tsec, (unsigned long long)mu->tnsec);
		} else if (m->type == DNET_META_NAMESPACE) {
			char str[m->size + 1];
			memcpy(str, m->data, m->size);
			str[m->size] = '\0';

			dnet_log(n, DNET_LOG_INFO, "%s: type: %u, size: %u, namespace: %s\n",
					dnet_meta_types[m->type], m->type, m->size, str);
		} else if (m->type == DNET_META_CHECKSUM) {
<<<<<<< HEAD
			struct dnet_meta_checksum *s = (struct dnet_meta_checksum *)m->data;
			dnet_convert_meta_checksum(s);
			char tstr[64];
			char str[sizeof(s->checksum)*2+1];
			struct tm tm;

			localtime_r((time_t *)&s->tsec, &tm);
			strftime(tstr, sizeof(tstr), "%F %R:%S %Z", &tm);

			dnet_log_raw(n, DNET_LOG_INFO, "%s: type: %u, size: %u, checksum: %s, ts: %s: %lld.%lld\n",
					dnet_meta_types[m->type],
					m->type, m->size, dnet_dump_id_len_raw(s->checksum, sizeof(s->checksum), str), tstr,
					(unsigned long long)s->tsec,
					(unsigned long long)s->tnsec);
=======
			struct dnet_meta_checksum *cs = (struct dnet_meta_checksum *)m->data;
			char str[2*DNET_CSUM_SIZE+1];

			localtime_r((time_t *)&cs->tsec, &tm);
			strftime(tstr, sizeof(tstr), "%F %R:%S %Z", &tm);

			dnet_dump_id_len_raw(cs->checksum, DNET_CSUM_SIZE, str);
			dnet_log(n, DNET_LOG_INFO, "%s: type: %u, size: %u, csum: %s, ts: %s %lld.%lld\n",
					dnet_meta_types[m->type], m->type, m->size, str, tstr,
					(unsigned long long)cs->tsec, (unsigned long long)cs->tnsec);
>>>>>>> cdc1b328
		} else {
			dnet_log(n, DNET_LOG_INFO, "%s: type: %u, size: %u\n",
					dnet_meta_types[m->type], m->type, m->size);
		}

		data += m->size + sizeof(*m);
		size -= m->size + sizeof(*m);
	}
}

int dnet_meta_update_checksum(struct dnet_node *n, struct dnet_id *id)
{
	struct dnet_meta *m;
	struct dnet_meta_container mc;
	struct dnet_meta_checksum *csum;
	int err, csize;

	err = dnet_db_read_raw(n, id->id, &mc.data);
	if (err < 0) {
		goto err_out_exit;
	}
	mc.size = err;

	m = dnet_meta_search(n, &mc, DNET_META_CHECKSUM);
	if (!m) {
		mc.data = realloc(mc.data, mc.size + sizeof(struct dnet_meta) + sizeof(struct dnet_meta_checksum));
		if (!mc.data) {
			err = -ENOMEM;
			goto err_out_free;
		}

		m = mc.data + mc.size;
		mc.size += sizeof(struct dnet_meta) + sizeof(struct dnet_meta_checksum);

		m->type = DNET_META_CHECKSUM;
		m->size = sizeof(struct dnet_meta_checksum);
		dnet_convert_meta(m);
	}

	csum = (struct dnet_meta_checksum *)m->data;
	csize = sizeof(csum->checksum);
	err = n->checksum(n, n->command_private, id, csum->checksum, &csize);
	if (err)
		goto err_out_free;

	err = dnet_db_write_raw(n, id->id, mc.data, mc.size);

err_out_free:
	free(mc.data);
err_out_exit:
	dnet_log(n, DNET_LOG_INFO, "%s: meta: CHECKSUM: result: %d\n", dnet_dump_id(id), err);
	return err;
}

int dnet_meta_read_checksum(struct dnet_node *n, struct dnet_id *id, struct dnet_meta_checksum *csum)
{
	struct dnet_meta *m;
	struct dnet_meta_container mc;
	int err;

	err = dnet_db_read_raw(n, id->id, &mc.data);
	if (err < 0) {
		goto err_out_exit;
	}
	mc.size = err;

	m = dnet_meta_search(n, &mc, DNET_META_CHECKSUM);
	if (!m) {
		err = -ENOENT;
		goto err_out_free;
	}

	if (m->size != sizeof(struct dnet_meta_checksum)) {
		err = -EINVAL;
		goto err_out_free;
	}

	memcpy(csum, m->data, sizeof(struct dnet_meta_checksum));
	err = 0;

err_out_free:
	free(mc.data);
err_out_exit:
	return err;
}<|MERGE_RESOLUTION|>--- conflicted
+++ resolved
@@ -449,11 +449,7 @@
 	[DNET_META_CHECK_STATUS] ="DNET_META_CHECK_STATUS",
 	[DNET_META_NAMESPACE] ="DNET_META_NAMESPACE",
 	[DNET_META_UPDATE] ="DNET_META_UPDATE",
-<<<<<<< HEAD
 	[DNET_META_CHECKSUM] ="DNET_META_CHECKSUM",
-=======
-	[DNET_META_CHECKSUM] = "DNET_META_CHECKSUM",
->>>>>>> cdc1b328
 };
 
 void dnet_meta_print(struct dnet_node *n, struct dnet_meta_container *mc)
@@ -541,22 +537,6 @@
 			dnet_log(n, DNET_LOG_INFO, "%s: type: %u, size: %u, namespace: %s\n",
 					dnet_meta_types[m->type], m->type, m->size, str);
 		} else if (m->type == DNET_META_CHECKSUM) {
-<<<<<<< HEAD
-			struct dnet_meta_checksum *s = (struct dnet_meta_checksum *)m->data;
-			dnet_convert_meta_checksum(s);
-			char tstr[64];
-			char str[sizeof(s->checksum)*2+1];
-			struct tm tm;
-
-			localtime_r((time_t *)&s->tsec, &tm);
-			strftime(tstr, sizeof(tstr), "%F %R:%S %Z", &tm);
-
-			dnet_log_raw(n, DNET_LOG_INFO, "%s: type: %u, size: %u, checksum: %s, ts: %s: %lld.%lld\n",
-					dnet_meta_types[m->type],
-					m->type, m->size, dnet_dump_id_len_raw(s->checksum, sizeof(s->checksum), str), tstr,
-					(unsigned long long)s->tsec,
-					(unsigned long long)s->tnsec);
-=======
 			struct dnet_meta_checksum *cs = (struct dnet_meta_checksum *)m->data;
 			char str[2*DNET_CSUM_SIZE+1];
 
@@ -567,7 +547,6 @@
 			dnet_log(n, DNET_LOG_INFO, "%s: type: %u, size: %u, csum: %s, ts: %s %lld.%lld\n",
 					dnet_meta_types[m->type], m->type, m->size, str, tstr,
 					(unsigned long long)cs->tsec, (unsigned long long)cs->tnsec);
->>>>>>> cdc1b328
 		} else {
 			dnet_log(n, DNET_LOG_INFO, "%s: type: %u, size: %u\n",
 					dnet_meta_types[m->type], m->type, m->size);
